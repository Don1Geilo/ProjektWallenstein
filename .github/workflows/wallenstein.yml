name: Wallenstein

on:
  schedule:
    - cron: '0 6-14 * * 1-5'
    - cron: '30 14-21 * * 1-5'
  workflow_dispatch:

env:
  PIP_DISABLE_PIP_VERSION_CHECK: "1"
  PYTHONUNBUFFERED: "1"
  TZ: "Europe/Berlin"
  WALLENSTEIN_DB_PATH: data/wallenstein.duckdb
  WALLENSTEIN_YF_SLEEP: "0.6"

jobs:
  run:
    runs-on: ubuntu-latest
    timeout-minutes: 25
    env:
      TELEGRAM_BOT_TOKEN: ${{ secrets.TELEGRAM_BOT_TOKEN }}
      TELEGRAM_CHAT_ID:   ${{ secrets.TELEGRAM_CHAT_ID }}
<<<<<<< HEAD
      REDDIT_CLIENT_ID:     ${{ secrets.REDDIT_CLIENT_ID }}
      REDDIT_CLIENT_SECRET: ${{ secrets.REDDIT_CLIENT_SECRET }}
      REDDIT_USER_AGENT:    ${{ secrets.REDDIT_USER_AGENT }}
=======
      CLIENT_ID:          ${{ secrets.CLIENT_ID }}
      CLIENT_SECRET:      ${{ secrets.CLIENT_SECRET }}
      USER_AGENT:         ${{ secrets.USER_AGENT }}
      REDDIT_CLIENT_ID:     ${{ secrets.CLIENT_ID }}
      REDDIT_CLIENT_SECRET: ${{ secrets.CLIENT_SECRET }}
      REDDIT_USER_AGENT:    ${{ secrets.USER_AGENT }}
>>>>>>> 2bf32df3
    steps:
      - uses: actions/checkout@v4
      - uses: actions/setup-python@v5
        with:
          python-version: '3.11'
          cache: 'pip'
          cache-dependency-path: |
            requirements.txt
            **/requirements.txt
      - name: Install dependencies
        run: |
          python -m pip install --upgrade pip
          pip install -r requirements.txt
      - name: Prepare folders
        run: mkdir -p data stockOverview
      - name: Neutralize local .env on CI
        run: |
          if [ -f .env ]; then
            echo "Found .env -> removing to avoid overriding secrets"
            rm .env
          else
            echo "No .env present."
          fi
      - name: Run pipeline
        run: python main.py
      - name: Telegram alert
        if: failure()
        run: |
          curl -s -X POST "https://api.telegram.org/bot${{ secrets.TELEGRAM_BOT_TOKEN }}/sendMessage" \
            -d chat_id="${{ secrets.TELEGRAM_CHAT_ID }}" \
            -d text="GitHub Actions wallenstein run failed"<|MERGE_RESOLUTION|>--- conflicted
+++ resolved
@@ -20,18 +20,10 @@
     env:
       TELEGRAM_BOT_TOKEN: ${{ secrets.TELEGRAM_BOT_TOKEN }}
       TELEGRAM_CHAT_ID:   ${{ secrets.TELEGRAM_CHAT_ID }}
-<<<<<<< HEAD
       REDDIT_CLIENT_ID:     ${{ secrets.REDDIT_CLIENT_ID }}
       REDDIT_CLIENT_SECRET: ${{ secrets.REDDIT_CLIENT_SECRET }}
       REDDIT_USER_AGENT:    ${{ secrets.REDDIT_USER_AGENT }}
-=======
-      CLIENT_ID:          ${{ secrets.CLIENT_ID }}
-      CLIENT_SECRET:      ${{ secrets.CLIENT_SECRET }}
-      USER_AGENT:         ${{ secrets.USER_AGENT }}
-      REDDIT_CLIENT_ID:     ${{ secrets.CLIENT_ID }}
-      REDDIT_CLIENT_SECRET: ${{ secrets.CLIENT_SECRET }}
-      REDDIT_USER_AGENT:    ${{ secrets.USER_AGENT }}
->>>>>>> 2bf32df3
+
     steps:
       - uses: actions/checkout@v4
       - uses: actions/setup-python@v5
