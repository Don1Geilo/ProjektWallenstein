--- conflicted
+++ resolved
@@ -11,11 +11,11 @@
 import requests
 import yfinance as yf
 from requests.adapters import HTTPAdapter
-<<<<<<< HEAD
+
 from requests.exceptions import HTTPError, RequestException
-=======
+
 from requests.exceptions import HTTPError
->>>>>>> 326fe660
+
 from urllib3.util.retry import Retry
 
 from wallenstein.config import settings
@@ -259,7 +259,7 @@
                         "volume",
                     ]
                 )
-<<<<<<< HEAD
+
         except json.JSONDecodeError as e:
             last_err = e
         except HTTPError as e:
@@ -284,7 +284,7 @@
         except Exception as e:  # pragma: no cover - defensive catch-all
             last_err = e
         if attempt < MAX_RETRIES - 1:
-=======
+
         except json.JSONDecodeError:
             _retry_sleep(attempt)
             continue
@@ -295,7 +295,7 @@
             _retry_sleep(attempt)
             continue
         except Exception:
->>>>>>> 326fe660
+
             _retry_sleep(attempt)
     if last_err is not None:
         log.warning(f"{ticker}: network error ({last_err.__class__.__name__})")
