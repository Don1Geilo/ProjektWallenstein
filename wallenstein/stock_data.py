--- conflicted
+++ resolved
@@ -285,11 +285,11 @@
         chunk_valid = []
         for t in chunk:
             start = start_map.get(t)
-<<<<<<< HEAD
+
             if start is not None and pd.to_datetime(start).tz_localize(None) > last_trading_day:
-=======
+
             if start is not None and pd.to_datetime(start) > last_trading_day:
->>>>>>> 20364644
+
                 continue
             chunk_valid.append(t)
         if not chunk_valid:
@@ -319,11 +319,11 @@
             ld = last_map.get(t)
             if pd.notna(ld):
                 ld_ts = pd.to_datetime(ld).tz_localize(None)
-<<<<<<< HEAD
+
                 df_t = df_t[pd.to_datetime(df_t["date"]).dt.tz_localize(None) > ld_ts]
-=======
+
                 df_t = df_t[pd.to_datetime(df_t["date"]) > ld_ts]
->>>>>>> 20364644
+
             if not df_t.empty:
                 all_rows.append(df_t[["date","ticker","open","high","low","close","adj_close","volume"]])
 
