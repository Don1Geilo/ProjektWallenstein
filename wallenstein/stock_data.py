"""
Stock price utilities with robust multi-source fallbacks + detailed debug logs.

Primär:
  - Yahoo Chart API (JSON; range=2d&interval=1d)
  - yfinance (raise_errors=False), alternativ 2d/1d
Fallback:
  - Stooq (CSV)
Intraday:
  - Aggregation aus Chart-API (multi-interval/multi-range) für HEUTE

Schreiben:
  - MERGE-UPSERT (wenn verfügbar), sonst DELETE WHERE EXISTS + INSERT
"""

from __future__ import annotations

import io
import json
import logging
import random
import time
from concurrent.futures import ThreadPoolExecutor, as_completed
from datetime import date

import duckdb
import pandas as pd
import requests
import yfinance as yf
from requests.adapters import HTTPAdapter
from requests.exceptions import HTTPError, RequestException
from urllib3.util.retry import Retry

# Optional: curl_cffi (robustere HTTP-Session gg. Blocks/429)
try:
    from curl_cffi import requests as cffi_requests  # type: ignore
    HAVE_CURL_CFFI = True
except Exception:  # pragma: no cover
    cffi_requests = None
    HAVE_CURL_CFFI = False

from wallenstein.config import settings
from wallenstein.db_schema import ensure_tables, validate_df

# ------------------------------------------------------------------------------
# Konfiguration
# ------------------------------------------------------------------------------

MAX_RETRIES = 6
CHUNK_SIZE = 20
YAHOO_MAX_WORKERS = 3  # moderat halten, reduziert 429-Risiko
REFRESH_SAME_DAY = True  # HEUTE immer aktualisieren (Intraday/Close-Refresh)
# Stooq User-Agent (einige Umgebungen blocken Default-UA)
STOOQ_HEADERS = {"User-Agent": settings.STOOQ_USER_AGENT}
# Datenquelle: 'yahoo' (primär Yahoo) oder 'stooq' (primär Stooq)
DATA_SOURCE = (settings.WALLENSTEIN_DATA_SOURCE or "yahoo").strip().lower()

log = logging.getLogger(__name__)

# ------------------------------------------------------------------------------
# DuckDB Helpers
# ------------------------------------------------------------------------------

def _connect(db_path: str) -> duckdb.DuckDBPyConnection:
    return duckdb.connect(db_path)

def _ensure_prices_table(con: duckdb.DuckDBPyConnection):
    # Wenn 'prices' als VIEW existiert: droppen
    row = con.execute(
        """
        SELECT table_type
        FROM information_schema.tables
        WHERE lower(table_name) = 'prices'
        LIMIT 1
        """
    ).fetchone()
    if row and row[0] == "VIEW":
        log.warning("Found VIEW 'prices' -> dropping to create a base table.")
        con.execute("DROP VIEW prices")

    # Tabelle (mit PK) sicherstellen
    con.execute(
        """
        CREATE TABLE IF NOT EXISTS prices (
            date DATE,
            ticker VARCHAR,
            open DOUBLE,
            high DOUBLE,
            low DOUBLE,
            close DOUBLE,
            adj_close DOUBLE,
            volume BIGINT,
            PRIMARY KEY(date, ticker)
        )
        """
    )
    try:
        con.execute("CREATE INDEX IF NOT EXISTS prices_ticker_date_idx ON prices(ticker, date)")
    except Exception:
        pass  # ältere DuckDBs ohne Indexunterstützung

def _latest_dates_per_ticker(
    con: duckdb.DuckDBPyConnection, tickers: list[str]
) -> dict[str, date | None]:
    if not tickers:
        return {}
    q = """
        SELECT ticker, max(date) AS last_date
        FROM prices
        WHERE ticker IN ({})
        GROUP BY ticker
    """.format(", ".join("'" + t + "'" for t in tickers))
    try:
        df = con.execute(q).fetchdf()
        m = {row["ticker"]: row["last_date"] for _, row in df.iterrows()}
        return m
    except Exception as e:
        log.debug(f"_latest_dates_per_ticker: query failed: {e}")
        return {}

def _retry_sleep(attempt: int):
    # exponentiell + Jitter
    time.sleep((2**attempt) + random.random())

# ------------------------------------------------------------------------------
# Stooq (CSV)
# ------------------------------------------------------------------------------

def _stooq_symbol(t: str) -> str:
    # Stooq erwartet z.B. nvda.us, amzn.us
    return f"{t.lower()}.us"

def _stooq_fetch_one(
    ticker: str, start: pd.Timestamp | None = None, session: requests.Session | None = None
) -> pd.DataFrame:
    sym = _stooq_symbol(ticker)
    url = f"https://stooq.com/q/d/l/?s={sym}&i=d"
    sess = session or requests
    for attempt in range(MAX_RETRIES):
        try:
            r = sess.get(url, timeout=20, headers=STOOQ_HEADERS)
            if not r.ok or not r.text:
                raise RuntimeError(f"stooq bad response status={r.status_code}")
            df = pd.read_csv(io.StringIO(r.text))
            if df.empty:
                raise RuntimeError("stooq empty dataframe")
            df = df.rename(
                columns={"Date": "date", "Open": "open", "High": "high",
                         "Low": "low", "Close": "close", "Volume": "volume"}
            )
            df["ticker"] = ticker
            df["date"] = pd.to_datetime(df["date"]).dt.date
            if start is not None:
                start_d = pd.to_datetime(start).date()
                df = df[df["date"] >= start_d]
            df["adj_close"] = pd.NA
            return df[["date", "ticker", "open", "high", "low", "close", "adj_close", "volume"]]
        except Exception as e:
            log.debug(f"Stooq {_stooq_symbol(ticker)} attempt#{attempt+1} failed: {e}")
            _retry_sleep(attempt)
    return pd.DataFrame(columns=["date","ticker","open","high","low","close","adj_close","volume"])

def _stooq_fetch_many(
    tickers: list[str], start_map: dict[str, pd.Timestamp] | None = None
) -> pd.DataFrame:
    if not tickers:
        return pd.DataFrame(columns=["date","ticker","open","high","low","close","adj_close","volume"])
    results: list[pd.DataFrame] = []

    def _fetch(t: str) -> pd.DataFrame:
        s = start_map.get(t) if start_map else None
        return _stooq_fetch_one(t, start=s)

    with ThreadPoolExecutor(max_workers=min(5, len(tickers))) as ex:
        futures = {ex.submit(_fetch, t): t for t in tickers}
        for fut in as_completed(futures):
            df = fut.result()
            if not df.empty:
                results.append(df)
    if not results:
        return pd.DataFrame(columns=["date","ticker","open","high","low","close","adj_close","volume"])
    return pd.concat(results, ignore_index=True)

# ------------------------------------------------------------------------------
# HTTP Sessions
# ------------------------------------------------------------------------------

def _make_session(user_agent: str | None = None):
    """
    Erst curl_cffi-Session (impersonate=chrome), sonst std-requests mit Retry.
    """
    if HAVE_CURL_CFFI:
        s = cffi_requests.Session(impersonate="chrome")
        s.headers.update({
            "User-Agent": user_agent or settings.YF_USER_AGENT,
            "Accept": "*/*",
            "Accept-Language": "en-US,en;q=0.9,de-DE;q=0.8",
            "Connection": "keep-alive",
            "Referer": "https://finance.yahoo.com/",
        })
        return s
    s = requests.Session()
    s.headers.update({
        "User-Agent": user_agent or settings.YF_USER_AGENT,
        "Accept": "*/*",
        "Accept-Language": "en-US,en;q=0.9,de-DE;q=0.8",
        "Connection": "keep-alive",
        "Referer": "https://finance.yahoo.com/",
    })
    retry = Retry(
        total=MAX_RETRIES,
        backoff_factor=1.0,
        status_forcelist=[429, 500, 502, 503, 504],
        allowed_methods=["HEAD", "GET", "OPTIONS"],
        respect_retry_after_header=True,
    )
    adapter = HTTPAdapter(max_retries=retry, pool_connections=8, pool_maxsize=16)
    s.mount("https://", adapter)
    s.mount("http://", adapter)
    return s

# ------------------------------------------------------------------------------
# Yahoo Chart API (JSON)
# ------------------------------------------------------------------------------

def _chart_api_get_raw(ticker: str, params: dict, session) -> dict | None:
    """Fragt query2/query1 chart v8 ab und liefert einen einzelnen 'result'-Eintrag."""
    for host in ("query2.finance.yahoo.com", "query1.finance.yahoo.com"):
        url = f"https://{host}/v8/finance/chart/{ticker}"
        try:
            r = session.get(
                url, params=params, timeout=20,
                headers={"Referer": "https://finance.yahoo.com/"}
            )
            if not r.ok:
                log.debug(f"{ticker}: chart API {host} status={r.status_code} params={params}")
                continue
            data = r.json() or {}
            chart = data.get("chart", {})
            if chart.get("error"):
                err = chart["error"]
                code = err.get("code")
                desc = err.get("description")
                log.debug(f"{ticker}: chart.error code={code} desc={desc} params={params}")
            result = chart.get("result")
            if result:
                return result[0]
        except Exception as e:
            log.debug(f"{ticker}: chart API {host} failed: {e} params={params}")
            continue
    return None

def _yahoo_chart_api_daily(ticker: str, session) -> pd.DataFrame:
    """
    Holt gestern+heute als Daily-Bars (range=2d, interval=1d).
    """
    params = {"range": "2d", "interval": "1d", "includePrePost": "true", "events": "div,splits"}
    out = _chart_api_get_raw(ticker, params, session)
    if not out:
        return pd.DataFrame(columns=["date","ticker","open","high","low","close","adj_close","volume"])
    ts = out.get("timestamp") or []
    q = (out.get("indicators", {}) or {}).get("quote", [{}])[0]
    if not ts or not q:
        return pd.DataFrame(columns=["date","ticker","open","high","low","close","adj_close","volume"])
    df = pd.DataFrame({
        "dt": pd.to_datetime(ts, unit="s", utc=True),
        "open":  q.get("open"),
        "high":  q.get("high"),
        "low":   q.get("low"),
        "close": q.get("close"),
        "volume": q.get("volume"),
    }).dropna(subset=["open","high","low","close"], how="all")
    if df.empty:
        return pd.DataFrame(columns=["date","ticker","open","high","low","close","adj_close","volume"])
    try:
        df["dt"] = df["dt"].dt.tz_convert(None)
    except Exception:
        df["dt"] = df["dt"].dt.tz_localize(None)
    df["date"] = df["dt"].dt.date
    df["ticker"] = ticker
    df["adj_close"] = pd.NA
    return df[["date","ticker","open","high","low","close","adj_close","volume"]]

def _chart_result_to_intraday_df(ticker: str, out: dict) -> pd.DataFrame:
    if not out:
        return pd.DataFrame(columns=["dt","open","high","low","close","volume"])
    ts = out.get("timestamp") or []
    q = (out.get("indicators", {}) or {}).get("quote", [{}])[0]
    if not ts or not q:
        return pd.DataFrame(columns=["dt","open","high","low","close","volume"])
    df = pd.DataFrame({
        "dt": pd.to_datetime(ts, unit="s", utc=True),
        "open":  q.get("open"),
        "high":  q.get("high"),
        "low":   q.get("low"),
        "close": q.get("close"),
        "volume": q.get("volume"),
    }).dropna(subset=["open","high","low","close"], how="all")
    if df.empty:
        return df
    try:
        df["dt"] = df["dt"].dt.tz_convert(None)
    except Exception:
        df["dt"] = df["dt"].dt.tz_localize(None)
    return df

def _yahoo_chart_api_intraday_to_daily(
    ticker: str,
    session,
    intervals: list[str] | None = None,
    ranges: list[str] | None = None,
) -> pd.DataFrame:
    """
    Aggregiert HEUTE aus Intraday-Daten:
      - probiert mehrere intervals (1m, 2m, 5m, 15m) und ranges (1d, 5d)
      - Open = erstes, High = max, Low = min, Close = letztes, Volume = sum
    """
    if intervals is None:
        intervals = ["1m", "2m", "5m", "15m"]
    if ranges is None:
        ranges = ["1d", "5d"]

    today = pd.Timestamp.utcnow().date()
    for rng in ranges:
        for iv in intervals:
            params = {
                "range": rng,
                "interval": iv,
                "includePrePost": "true",
                "events": "div,splits",
                "corsDomain": "finance.yahoo.com",
            }
            out = _chart_api_get_raw(ticker, params, session)
            df = _chart_result_to_intraday_df(ticker, out)
            if df is None or df.empty:
                log.debug(f"{ticker}: intraday empty range={rng} interval={iv}")
                continue
            dft = df[df["dt"].dt.date.eq(today)]
            if dft.empty:
                log.debug(f"{ticker}: intraday no-today range={rng} interval={iv}")
                continue

            o = float(dft["open"].iloc[0])
            h = float(pd.to_numeric(dft["high"], errors="coerce").max())
            l = float(pd.to_numeric(dft["low"],  errors="coerce").min())
            c = float(dft["close"].iloc[-1])
            v = int(pd.to_numeric(dft["volume"], errors="coerce").fillna(0).sum())

            outdf = pd.DataFrame([{
                "date": today, "ticker": ticker,
                "open": o, "high": h, "low": l, "close": c,
                "adj_close": pd.NA, "volume": v
            }])
            log.debug(f"{ticker}: intraday OK range={rng} interval={iv} rows={len(dft)}")
            return outdf

    return pd.DataFrame(columns=["date","ticker","open","high","low","close","adj_close","volume"])

# ------------------------------------------------------------------------------
# Yahoo Download (safe, mehrstufig)
# ------------------------------------------------------------------------------

def _download_single_safe(
    ticker: str,
    session,
    start: pd.Timestamp | None = None,
    period: str = "1mo",
) -> pd.DataFrame:
    """
    Mehrstufiger Yahoo-Download:
      1) Chart-API daily (2d/1d)
      2) yfinance history (raise_errors=False)
      3) yfinance 2d/1d
    """
    def _empty() -> pd.DataFrame:
        return pd.DataFrame(columns=["date","ticker","open","high","low","close","adj_close","volume"])

    def _norm(df_hist: pd.DataFrame) -> pd.DataFrame:
        if df_hist is None or df_hist.empty:
            return _empty()
        df = df_hist.reset_index().rename(columns={"Date": "date"})
        df["ticker"] = ticker
        colmap = {"Open":"open","High":"high","Low":"low","Close":"close","Adj Close":"adj_close","Volume":"volume"}
        df.rename(columns={k:v for k,v in colmap.items() if k in df.columns}, inplace=True)
        for c in ("adj_close","volume"):
            if c not in df.columns:
                df[c] = pd.NA
        df["date"] = pd.to_datetime(df["date"]).dt.date
        return df[["date","ticker","open","high","low","close","adj_close","volume"]]

    today_utc = pd.Timestamp.utcnow().date()
    last_err: Exception | None = None

    for attempt in range(MAX_RETRIES):
        try:
            # (1) Chart-API daily
            df_api = _yahoo_chart_api_daily(ticker, session=session)
            if start is not None and not df_api.empty:
                sd = pd.to_datetime(start).date()
                df_api = df_api[df_api["date"] >= sd]
            if not df_api.empty:
                log.debug(f"{ticker}: chart daily rows={len(df_api)} (attempt={attempt+1})")
                return df_api

            # (2) yfinance history (kein harter Fehler)
            tk = yf.Ticker(ticker, session=session)
            use_start = start
            use_period = period
            if use_start is not None and pd.to_datetime(use_start).date() >= today_utc:
                use_start = None
                use_period = "7d"
            if use_start is not None:
                hist = tk.history(
                    start=use_start, interval="1d",
                    auto_adjust=False, actions=False, timeout=30, raise_errors=False
                )
            else:
                hist = tk.history(
                    period=use_period, interval="1d",
                    auto_adjust=False, actions=False, timeout=30, raise_errors=False
                )
            df = _norm(hist)
            if not df.empty:
                log.debug(f"{ticker}: yf.history rows={len(df)} (attempt={attempt+1})")
                return df

            # (3) yfinance 2d/1d
            hist2 = tk.history(
                period="2d", interval="1d",
                auto_adjust=False, actions=False, timeout=30, raise_errors=False
            )
            df2 = _norm(hist2)
            if not df2.empty:
                log.debug(f"{ticker}: yf.history 2d/1d rows={len(df2)} (attempt={attempt+1})")
                return df2

            # leer -> Retry
            raise RuntimeError("empty yahoo response")

        except HTTPError as e:
            status = e.response.status_code if e.response is not None else None
            if status == 429:
<<<<<<< HEAD
                log.warning(f"{ticker}: HTTP 429 skipped due to rate limiting")
=======
                log.warning(f"{ticker}: skipped due to rate limiting (HTTP 429)")
>>>>>>> 6ed97218
                return _empty()
            last_err = e
            log.debug(f"{ticker}: HTTPError on attempt {attempt+1}: {e}")
        except Exception as e:
            last_err = e
            # yfinance-spezifische Fehler: neue Session probieren
            if e.__class__.__name__ in {"YFDataException", "YFRateLimitError"}:
                log.debug(f"{ticker}: {e.__class__.__name__} -> rebuild session")
                try:
                    session.close()
                except Exception:
                    pass
                session = _make_session()
            else:
                log.debug(f"{ticker}: Exception on attempt {attempt+1}: {e}")
        if attempt < MAX_RETRIES - 1:
            _retry_sleep(attempt)
            continue

    if last_err is not None:
        log.warning(f"{ticker}: network error ({last_err.__class__.__name__})")
    return _empty()

def _yahoo_fetch_many(
    tickers: list[str],
    start_map: dict[str, pd.Timestamp] | None = None,
    session=None,
) -> pd.DataFrame:
    sess = session or _make_session()
    results: list[pd.DataFrame] = []
    with ThreadPoolExecutor(max_workers=min(YAHOO_MAX_WORKERS, len(tickers))) as ex:
        futures = {
            ex.submit(_download_single_safe, t, sess, start=start_map.get(t) if start_map else None, period="1mo"): t
            for t in tickers
        }
        for fut in as_completed(futures):
            df = fut.result()
            if df is not None and not df.empty:
                results.append(df)
    if not results:
        return pd.DataFrame(columns=["date","ticker","open","high","low","close","adj_close","volume"])
    return pd.concat(results, ignore_index=True)

# ------------------------------------------------------------------------------
# Public API
# ------------------------------------------------------------------------------

def update_prices(db_path: str, tickers: list[str]) -> int:
    """
    Schreibt Daily-Kurse ins DuckDB-Schema 'prices'.
    Quelle per ENV (WALLENSTEIN_DATA_SOURCE):
      - 'yahoo'  (primär Yahoo, Stooq-Fallback)
      - 'stooq'  (primär Stooq, Yahoo-Fallback)
    """
    if not tickers:
        raise ValueError("Keine Ticker übergeben.")

    con = _connect(db_path)
    ensure_tables(con)
    _ensure_prices_table(con)

    log.info("DATA_SOURCE=%s | tickers=%s", DATA_SOURCE, tickers)

    last_map = _latest_dates_per_ticker(con, tickers)
    if last_map:
        log.debug("last_map subset: %s", {k: str(last_map.get(k)) for k in tickers})

    # letzter (Börsen-)Tag bis heute (werktäglich)
    today = pd.Timestamp.utcnow().normalize()
    last_trading_day = pd.bdate_range(end=today, periods=1)[0].date()
    log.debug("last_trading_day=%s (UTC)", last_trading_day)
    if today.date() > last_trading_day:
        con.close()
        log.info("Keine neuen Kursdaten am Wochenende.")
        return 0

    session = _make_session()

    # Start-Datum je Ticker (None => Voll-Download)
    start_map: dict[str, pd.Timestamp | None] = {}
    for t in tickers:
        ld = last_map.get(t)
        if pd.notna(ld):
            start_map[t] = pd.Timestamp(ld) + pd.Timedelta(days=1)
        else:
            start_map[t] = None
    log.debug("start_map: %s", {k: (str(v.date()) if v is not None else None) for k, v in start_map.items()})

    all_rows: list[pd.DataFrame] = []

    for i in range(0, len(tickers), CHUNK_SIZE):
        chunk = tickers[i : i + CHUNK_SIZE]
        chunk_valid = [
            t
            for t in chunk
            if start_map.get(t) is None or start_map[t].date() <= last_trading_day
        ]
        if not chunk_valid:
            continue
        log.debug("processing chunk=%s", chunk_valid)

        # --- Primärquelle ---
        if DATA_SOURCE == "yahoo":
            df_chunk = _yahoo_fetch_many(chunk_valid, start_map=start_map, session=session)
            log.debug("primary=yahoo rows=%s tickers=%s",
                      0 if df_chunk is None or df_chunk.empty else len(df_chunk),
                      [] if df_chunk is None or df_chunk.empty else sorted(df_chunk['ticker'].unique()))
            # Fallback Stooq für Ticker ohne Zeilen
            missing = chunk_valid if df_chunk is None or df_chunk.empty else [
                t for t in chunk_valid if df_chunk[df_chunk["ticker"].eq(t)].empty
            ]
            if missing:
                log.debug("fallback stooq for: %s", missing)
                df_fb = _stooq_fetch_many(missing, start_map=start_map)
                if df_chunk is None or df_chunk.empty:
                    df_chunk = df_fb
                elif df_fb is not None and not df_fb.empty:
                    df_chunk = pd.concat([df_chunk, df_fb], ignore_index=True)
                log.debug("after fallback rows=%s tickers=%s",
                          0 if df_chunk is None or df_chunk.empty else len(df_chunk),
                          [] if df_chunk is None or df_chunk.empty else sorted(df_chunk['ticker'].unique()))
        else:
            df_chunk = _stooq_fetch_many(chunk_valid, start_map=start_map)
            log.debug("primary=stooq rows=%s tickers=%s",
                      0 if df_chunk is None or df_chunk.empty else len(df_chunk),
                      [] if df_chunk is None or df_chunk.empty else sorted(df_chunk['ticker'].unique()))
            missing = chunk_valid if df_chunk is None or df_chunk.empty else [
                t for t in chunk_valid if df_chunk[df_chunk["ticker"].eq(t)].empty
            ]
            if missing:
                log.debug("fallback yahoo for: %s", missing)
                df_fb = _yahoo_fetch_many(missing, start_map=start_map, session=session)
                if df_chunk is None or df_chunk.empty:
                    df_chunk = df_fb
                elif df_fb is not None and not df_fb.empty:
                    df_chunk = pd.concat([df_chunk, df_fb], ignore_index=True)
                log.debug("after fallback rows=%s tickers=%s",
                          0 if df_chunk is None or df_chunk.empty else len(df_chunk),
                          [] if df_chunk is None or df_chunk.empty else sorted(df_chunk['ticker'].unique()))

        # Wenn immer noch nichts da: Intraday->Daily für den ganzen Chunk
        if df_chunk is None or df_chunk.empty:
            log.debug("primary+fallback empty -> intraday aggregation for all in chunk")
            intraday_rows = [
                _yahoo_chart_api_intraday_to_daily(t, session=session) for t in chunk_valid
            ]
            intraday_rows = [d for d in intraday_rows if d is not None and not d.empty]
            if intraday_rows:
                df_chunk = pd.concat(intraday_rows, ignore_index=True)
            else:
                log.debug("intraday aggregation empty for chunk=%s", chunk_valid)
                continue

        # Nur neue Zeilen (bzw. Same-Day Refresh) je Ticker
        updated_tickers = []
        for t in chunk_valid:
            df_t = df_chunk[df_chunk["ticker"].eq(t)]
            if df_t.empty:
                # ultima ratio: pro Ticker Intraday
                df_t = _yahoo_chart_api_intraday_to_daily(t, session=session)
                if df_t is None or df_t.empty:
                    continue
            ld = last_map.get(t)
            if pd.notna(ld):
                ld_d = pd.to_datetime(ld).date()
                mask_new = (pd.to_datetime(df_t["date"]).dt.date > ld_d)
                if REFRESH_SAME_DAY and ld_d == last_trading_day:
                    mask_new = mask_new | (pd.to_datetime(df_t["date"]).dt.date == last_trading_day)
                df_t = df_t[mask_new]
            if not df_t.empty:
                all_rows.append(df_t[["date","ticker","open","high","low","close","adj_close","volume"]])
                updated_tickers.append(t)

        log.debug("tickers with new/refresh rows in chunk: %s", updated_tickers)

    if not all_rows:
        try:
            session.close()
        except Exception:
            pass
        con.close()
        log.info("Keine neuen Kurszeilen.")
        return 0

    df_all = pd.concat(all_rows, ignore_index=True)
    df_all["date"] = pd.to_datetime(df_all["date"]).dt.date
    df_all = df_all.sort_values(["ticker","date"]).dropna(subset=["date","ticker"])

    # Validierung
    validate_df(df_all, "prices")
    log.debug("total new/refresh rows=%s", len(df_all))

    # In temp table
    con.execute("CREATE TEMP TABLE tmp_prices AS SELECT * FROM df_all")

    # Upsert: MERGE (wenn möglich) -> sonst DELETE+INSERT
    try:
        con.execute("""
            MERGE INTO prices AS p
            USING tmp_prices AS d
            ON p.date = d.date AND p.ticker = d.ticker
            WHEN MATCHED THEN UPDATE SET
                open = d.open, high = d.high, low = d.low, close = d.close,
                adj_close = d.adj_close, volume = d.volume
            WHEN NOT MATCHED THEN INSERT (date, ticker, open, high, low, close, adj_close, volume)
            VALUES (d.date, d.ticker, d.open, d.high, d.low, d.close, d.adj_close, d.volume)
        """)
        log.debug("UPSERT via MERGE successful.")
    except Exception as e:
        log.warning(f"MERGE not supported/failed ({e.__class__.__name__}): fallback to DELETE+INSERT.")
        con.execute("BEGIN")
        con.execute("""
            DELETE FROM prices
            WHERE EXISTS (
                SELECT 1 FROM tmp_prices d
                WHERE d.date = prices.date
                  AND d.ticker = prices.ticker
            )
        """)
        con.execute("INSERT INTO prices SELECT * FROM tmp_prices")
        con.execute("COMMIT")
        log.debug("UPSERT via DELETE+INSERT done.")

    n = len(df_all)
    try:
        session.close()
    except Exception:
        pass
    con.close()
    log.info("Kursdaten aktualisiert/aktualisiert: +%s Zeilen", n)
    return n

# ------------------------------------------------------------------------------
# FX: EURUSD via Stooq
# ------------------------------------------------------------------------------

def _ensure_fx_table(con: duckdb.DuckDBPyConnection):
    con.execute(
        """
        CREATE TABLE IF NOT EXISTS fx_rates (
            date DATE,
            pair VARCHAR,
            rate_usd_per_eur DOUBLE,
            UNIQUE(date, pair)
        )
        """
    )

def _fx_latest_date(con: duckdb.DuckDBPyConnection, pair: str):
    try:
        row = con.execute("SELECT max(date) FROM fx_rates WHERE pair = ?", [pair]).fetchone()
        return row[0]
    except Exception:
        return None

def _stooq_fetch_fx_eurusd(start: pd.Timestamp | None = None) -> pd.DataFrame:
    url = "https://stooq.com/q/d/l/?s=eurusd&i=d"
    try:
        r = requests.get(url, timeout=20, headers=STOOQ_HEADERS)
        if not r.ok or not r.text:
            return pd.DataFrame()
        df = pd.read_csv(io.StringIO(r.text))
        if df.empty:
            return pd.DataFrame()
        df = df.rename(columns={"Date": "date", "Close": "close"})
        df["date"] = pd.to_datetime(df["date"]).dt.date
        if start is not None:
            start_d = pd.to_datetime(start).date()
            df = df[df["date"] >= start_d]
        df["pair"] = "EURUSD"
        df["rate_usd_per_eur"] = pd.to_numeric(df["close"], errors="coerce")
        return df[["date","pair","rate_usd_per_eur"]].dropna()
    except Exception as e:
        log.debug(f"stooq EURUSD failed: {e}")
        return pd.DataFrame()

def update_fx_rates(db_path: str) -> int:
    con = _connect(db_path)
    _ensure_fx_table(con)

    last = _fx_latest_date(con, "EURUSD")
    start = pd.Timestamp(last) + pd.Timedelta(days=1) if pd.notna(last) else None

    df = _stooq_fetch_fx_eurusd(start=start)
    if df is None or df.empty:
        con.close()
        log.info("FX-Update: keine neuen EURUSD-Zeilen")
        return 0

    df = df.sort_values("date").drop_duplicates(subset=["date","pair"])
    con.execute("CREATE TEMP TABLE tmp_fx AS SELECT * FROM df")

    # Upsert mit MERGE, Fallback DELETE+INSERT
    try:
        con.execute("""
            MERGE INTO fx_rates AS f
            USING tmp_fx AS d
            ON f.date = d.date AND f.pair = d.pair
            WHEN MATCHED THEN UPDATE SET rate_usd_per_eur = d.rate_usd_per_eur
            WHEN NOT MATCHED THEN INSERT (date, pair, rate_usd_per_eur)
            VALUES (d.date, d.pair, d.rate_usd_per_eur)
        """)
        log.debug("FX UPSERT via MERGE successful.")
    except Exception as e:
        log.warning(f"FX MERGE not supported/failed ({e.__class__.__name__}) -> DELETE+INSERT.")
        con.execute("BEGIN")
        con.execute("""
            DELETE FROM fx_rates
            WHERE EXISTS (
                SELECT 1 FROM tmp_fx d
                WHERE d.date = fx_rates.date
                  AND d.pair = fx_rates.pair
            )
        """)
        con.execute("INSERT INTO fx_rates SELECT * FROM tmp_fx")
        con.execute("COMMIT")
        log.debug("FX UPSERT via DELETE+INSERT done.")

    n = len(df)
    con.close()
    log.info("FX-Update: +%s neue EURUSD-Zeilen", n)
    return n<|MERGE_RESOLUTION|>--- conflicted
+++ resolved
@@ -440,11 +440,6 @@
         except HTTPError as e:
             status = e.response.status_code if e.response is not None else None
             if status == 429:
-<<<<<<< HEAD
-                log.warning(f"{ticker}: HTTP 429 skipped due to rate limiting")
-=======
-                log.warning(f"{ticker}: skipped due to rate limiting (HTTP 429)")
->>>>>>> 6ed97218
                 return _empty()
             last_err = e
             log.debug(f"{ticker}: HTTPError on attempt {attempt+1}: {e}")
