from __future__ import annotations

import logging
import math
import os
import re
from collections.abc import Callable
from dataclasses import dataclass
from typing import Any

log = logging.getLogger("wallenstein")

# --- Keyword-Boosts (konfigurierbar) ---
POS_BOOST = {"long": 0.2, "call": 0.2}
NEG_BOOST = {"short": -0.2, "put": -0.2}
MAX_ABS_KEYWORD = 0.4

# Für stabilere Tokenizer-Läufe in CI
os.environ.setdefault("TOKENIZERS_PARALLELISM", "false")


# --------------------------
# Lazy imports / fallbacks
# --------------------------
def _try_import_transformers():
    try:
        from transformers import pipeline  # type: ignore

        return pipeline
    except Exception:
        return None


def _has_internet() -> bool:
    try:  # pragma: no cover - simple connectivity check
        import urllib.request

        urllib.request.urlopen("https://www.nltk.org", timeout=1)
        return True
    except Exception:
        return False


def _ensure_vader():
    try:
        import nltk  # type: ignore
        from nltk.sentiment import SentimentIntensityAnalyzer  # type: ignore

<<<<<<< HEAD
        return SentimentIntensityAnalyzer
    except Exception:
        try:
            import nltk  # type: ignore

            nltk.download("vader_lexicon", quiet=True)
            from nltk.sentiment import SentimentIntensityAnalyzer  # type: ignore

            return SentimentIntensityAnalyzer
        except Exception as e2:  # pragma: no cover
            log.warning(f"VADER not available: {e2}")
            return None
=======
        try:
            nltk.data.find("sentiment/vader_lexicon.zip")
        except LookupError:
            if _has_internet():
                try:
                    nltk.download("vader_lexicon", quiet=True)
                except Exception:
                    pass
            nltk.data.find("sentiment/vader_lexicon.zip")

        return SentimentIntensityAnalyzer
    except Exception as e2:  # pragma: no cover
        log.warning("VADER not available: %s", str(e2).splitlines()[0])
        return None
>>>>>>> 0b2c72df


def _detect_lang(text: str) -> str:
    try:
        from langdetect import detect  # type: ignore

        return detect(text)
    except Exception:
        # Fallback: Englisch annehmen
        return "en"


_clean_re = re.compile(r"(https?://\S+)|(@\w+)|[#*`>|]|(&amp;)|\s+")


# Cashtags ($NVDA) und Zahlen/Buchstaben bleiben erhalten.
def preprocess(text: str) -> str:
    if not text:
        return ""
    t = text.replace("\n", " ")
    t = _clean_re.sub(" ", t)
    t = t.strip().lower()
    return t


# Wortgrenzen-Regexes für Keyword-Boosts
def _compile_kw_patterns(d: dict[str, float]) -> list[tuple[re.Pattern, float]]:
    pats: list[tuple[re.Pattern, float]] = []
    for k, v in d.items():
        # \b passt auf Wortgrenzen; erlaubt casings bereits durch lowercase in preprocess
        pats.append((re.compile(rf"\b{re.escape(k)}\b"), v))
    return pats


_POS_PATTERNS = _compile_kw_patterns(POS_BOOST)
_NEG_PATTERNS = _compile_kw_patterns(NEG_BOOST)


def _keyword_boost(text: str) -> float:
    if not text:
        return 0.0
    boost = 0.0
    for pat, val in _POS_PATTERNS:
        if pat.search(text):
            boost += val
    for pat, val in _NEG_PATTERNS:
        if pat.search(text):
            boost += val
    # clamp
    return max(-MAX_ABS_KEYWORD, min(MAX_ABS_KEYWORD, boost))


@dataclass
class SentimentResult:
    score: float  # [-1, 1]
    method: str
    meta: dict[str, Any]


class SentimentEngine:
    """
    Routing:
      - EN: ProsusAI/finbert (finance-tuned, kein SentencePiece-Zwang)
      - DE/FR/ES/IT/EN: CardiffNLP XLM-R (multilingual)
      - Fallback: VADER
    Modelle werden lazy geladen (erst beim ersten Bedarf).
    """

    FINBERT_ID = "ProsusAI/finbert"
    XLMR_ID = "cardiffnlp/twitter-xlm-roberta-base-sentiment"

    def __init__(self) -> None:
        self._pipeline = _try_import_transformers()
        self._hf_finbert: Callable | None = None
        self._hf_xlmr: Callable | None = None
        self._vader = None
        self._setup_vader()

    def _setup_vader(self) -> None:
        SIA = _ensure_vader()
        if SIA:
            try:
                self._vader = SIA()
                log.info("Sentiment: VADER ready (fallback)")
            except Exception as e:  # pragma: no cover
                log.warning(f"VADER init failed: {e}")

    # Lazy Loader
    def _get_finbert(self):
        if self._hf_finbert or not self._pipeline:
            return self._hf_finbert
        try:
            self._hf_finbert = self._pipeline(
                "sentiment-analysis",
                model=self.FINBERT_ID,
                top_k=None,
                truncation=True,
                function_to_apply="softmax",
            )
            log.info("Sentiment: using HF pipeline %s", self.FINBERT_ID)
        except Exception as e:
            log.warning(f"HF FinBERT unavailable: {e}")
            self._hf_finbert = None
        return self._hf_finbert

    def _get_xlmr(self):
        if self._hf_xlmr or not self._pipeline:
            return self._hf_xlmr
        try:
            self._hf_xlmr = self._pipeline(
                "sentiment-analysis",
                model=self.XLMR_ID,
                top_k=None,
                truncation=True,
                function_to_apply="softmax",
            )
            log.info("Sentiment: using HF pipeline %s", self.XLMR_ID)
        except Exception as e:
            log.warning(f"HF XLM-R pipeline unavailable: {e}")
            self._hf_xlmr = None
        return self._hf_xlmr

    @staticmethod
    def _scores_to_scalar(scores: list[dict[str, Any]]) -> tuple[float, dict[str, float]]:
        # erwartet Liste von {"label": "...", "score": float}
        by = {}
        for d in scores:
            if isinstance(d, dict) and "label" in d and "score" in d:
                by[str(d["label"]).lower()] = float(d["score"])
        # übliche Labels: positive/neutral/negative
        pos = by.get("positive", 0.0)
        neg = by.get("negative", 0.0)
        # neutral fließt nicht in den Skalar ein (0-Gewicht)
        return (max(-1.0, min(1.0, pos - neg))), by

    def analyze(self, raw_text: str) -> SentimentResult:
        txt = preprocess(raw_text)
        if not txt:
            return SentimentResult(0.0, "empty", {})

        lang = _detect_lang(txt)
        kw = _keyword_boost(txt)

        # 1) HF bevorzugt (sprachabhängiges Routing)
        if self._pipeline:
            try:
                if lang == "en":
                    pipe = self._get_finbert() or self._get_xlmr()
                    model_id = self.FINBERT_ID if self._hf_finbert else self.XLMR_ID
                else:
                    pipe = self._get_xlmr() or self._get_finbert()
                    model_id = self.XLMR_ID if self._hf_xlmr else self.FINBERT_ID

                if pipe:
                    out = pipe(txt)
<<<<<<< HEAD
                    # pipeline gibt List[List[dict]] oder List[dict]; normal: List[dict]
                    if isinstance(out, list) and out and isinstance(out[0], (list, tuple)):
                        scores = out[0]
                    else:
                        scores = out
=======
                    # pipeline gibt List[ List[dict] ] oder List[dict]; normal: List[dict]
                    scores = (
                        out[0]
                        if (isinstance(out, list) and out and isinstance(out[0], dict))
                        else out
                    )
>>>>>>> 0b2c72df
                    scalar, by = self._scores_to_scalar(scores)  # type: ignore[arg-type]
                    score = max(-1.0, min(1.0, scalar + kw))
                    return SentimentResult(
                        score, f"hf:{model_id}", {"lang": lang, "scores": by, "kw": kw}
                    )
            except Exception as e:  # pragma: no cover
                log.debug(f"HF inference failed, fallback to VADER: {e}")

        # 2) VADER Fallback
        if self._vader:
            pol = self._vader.polarity_scores(txt)
            score = pol.get("compound", 0.0)
            score = max(-1.0, min(1.0, score + kw))
            return SentimentResult(score, "vader", {"lang": lang, "polarity": pol, "kw": kw})

        # 3) Rule-only
        return SentimentResult(0.0 + kw, "rule-only", {"lang": lang, "kw": kw})


engine_singleton: SentimentEngine | None = None


def analyze_sentiment(text: str) -> float:
    global engine_singleton
    if engine_singleton is None:
        engine_singleton = SentimentEngine()
    return engine_singleton.analyze(text).score


def post_weight(upvotes: int = 0, num_comments: int = 0) -> float:
    return 1.0 + math.log10(1 + max(0, upvotes)) + 0.2 * math.log10(1 + max(0, num_comments))


__all__ = ["analyze_sentiment", "post_weight", "SentimentEngine", "SentimentResult"]<|MERGE_RESOLUTION|>--- conflicted
+++ resolved
@@ -45,8 +45,6 @@
     try:
         import nltk  # type: ignore
         from nltk.sentiment import SentimentIntensityAnalyzer  # type: ignore
-
-<<<<<<< HEAD
         return SentimentIntensityAnalyzer
     except Exception:
         try:
@@ -59,7 +57,7 @@
         except Exception as e2:  # pragma: no cover
             log.warning(f"VADER not available: {e2}")
             return None
-=======
+
         try:
             nltk.data.find("sentiment/vader_lexicon.zip")
         except LookupError:
@@ -74,7 +72,7 @@
     except Exception as e2:  # pragma: no cover
         log.warning("VADER not available: %s", str(e2).splitlines()[0])
         return None
->>>>>>> 0b2c72df
+
 
 
 def _detect_lang(text: str) -> str:
@@ -230,20 +228,19 @@
 
                 if pipe:
                     out = pipe(txt)
-<<<<<<< HEAD
                     # pipeline gibt List[List[dict]] oder List[dict]; normal: List[dict]
                     if isinstance(out, list) and out and isinstance(out[0], (list, tuple)):
                         scores = out[0]
                     else:
                         scores = out
-=======
+
                     # pipeline gibt List[ List[dict] ] oder List[dict]; normal: List[dict]
                     scores = (
                         out[0]
                         if (isinstance(out, list) and out and isinstance(out[0], dict))
                         else out
                     )
->>>>>>> 0b2c72df
+
                     scalar, by = self._scores_to_scalar(scores)  # type: ignore[arg-type]
                     score = max(-1.0, min(1.0, scalar + kw))
                     return SentimentResult(
