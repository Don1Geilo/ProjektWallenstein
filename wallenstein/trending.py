--- conflicted
+++ resolved
@@ -264,7 +264,7 @@
     return _compute_weekly_return(df)
 
 
-<<<<<<< HEAD
+
 def fetch_weekly_returns(
     con: duckdb.DuckDBPyConnection,
     symbols: Iterable[str],
@@ -290,9 +290,6 @@
             results[symbol] = val
     return results
 
-
-=======
->>>>>>> a5fc0ea4
 # ---------- Hauptscan ----------
 def scan_reddit_for_candidates(
     con: duckdb.DuckDBPyConnection,
@@ -407,7 +404,7 @@
                 unknown_symbols.add(s)
             candidates.append(TrendCandidate(s, mentions, rate, lift, trend, is_known=is_known))
 
-<<<<<<< HEAD
+
     if not candidates:
         return []
 
@@ -425,7 +422,6 @@
         for cand in sorted_candidates:
             if cand.symbol in weekly_returns:
                 cand.weekly_return = weekly_returns[cand.symbol]
-=======
     if candidates:
         symbols_for_returns = {c.symbol for c in candidates if c.is_known}
         if not symbols_for_returns:
@@ -443,7 +439,7 @@
             for cand in candidates:
                 if cand.symbol in weekly_returns:
                     cand.weekly_return = weekly_returns[cand.symbol]
->>>>>>> a5fc0ea4
+
 
     # Persistenz
     known_candidates = [c for c in sorted_candidates if c.is_known]
