"""Utility functions for simplistic sentiment analysis.

The keyword map supports both common English and German trading slang
allowing rudimentary multilingual sentiment detection."""

from __future__ import annotations

import importlib.util
import logging
import os
import re
from collections.abc import Iterable
from functools import lru_cache

from wallenstein.config import settings

logger = logging.getLogger(__name__)
_keyword_hint_logged = False

_url_re = re.compile(r"https?://\S+")


@lru_cache(maxsize=1024)
def _preprocess(text: str) -> str:
    """Return a normalised version of ``text`` suitable for analysis."""

    text = _url_re.sub(" ", text)
    return text.lower().strip()


def _transformers_available() -> bool:
    """Return ``True`` if the ``transformers`` package can be imported."""

    return importlib.util.find_spec("transformers") is not None


def _use_bert() -> bool:
    env = os.getenv("USE_BERT_SENTIMENT")
    if env is not None:
        return env.lower() in {"1", "true", "yes"}
    return settings.USE_BERT_SENTIMENT


def _log_keyword_hint(message: str = "Using keyword-based sentiment analysis") -> None:
    """Log ``message`` once to inform about fallback behaviour."""

    global _keyword_hint_logged
    if not _keyword_hint_logged:
        logger.info(message)
        _keyword_hint_logged = True


def _use_bert_sentiment() -> bool:
    """Return ``True`` if BERT sentiment analysis is requested."""

    env = os.getenv("USE_BERT_SENTIMENT")
    if env is not None:
        return env.lower() in ("1", "true", "yes")
    return settings.USE_BERT_SENTIMENT


# Intensifiers and negation markers used to enrich the keyword map
INTENSITY_WEIGHTS: dict[str, int] = {
    "strong": 2,
    "massiv": 2,
}

NEGATION_MARKERS = {"nicht", "kein", "no", "not"}

# keyword -> sentiment score mapping used by :func:`analyze_sentiment`
#
# Many retail traders express their sentiment using simple words like
# ``"buy"`` or ``"sell"``.  The previous implementation only looked for
# option‑related terms (``"call"``/``"put"``) or metaphors such as
# ``"bullish"`` and therefore returned ``0`` for common phrases like
# "buy the dip".  This resulted in neutral recommendations even when the
# text clearly contained a directional bias.  To improve coverage we map
# a couple of additional keywords to sentiment scores.
KEYWORD_SCORES: dict[str, int] = {
    # positive
    "long": 1,
    "call": 1,
    "bull": 1,
    "bullish": 1,
    "buy": 1,
    "kaufen": 1,
    "kauf": 1,
    "bullisch": 1,
    "moon": 1,
    "pump": 1,
    "yolo": 1,
    "fomo": 1,
    "hodl": 1,
    "btfd": 1,
    "rocket": 1,
    "squeeze": 1,
    "lfg": 1,
    # negative
    "short": -1,
    "put": -1,
    "bear": -1,
    "bearish": -1,
    "sell": -1,
    "verkaufen": -1,
    "bärisch": -1,
    "dip": -1,
    "dump": -1,
    "dumping": -1,
    "fud": -1,
    "crash": -1,
    "bagholder": -1,
}

# extend keyword scores with simple intensity phrases and negated forms
for _word, _score in list(KEYWORD_SCORES.items()):
    for _intens, _mult in INTENSITY_WEIGHTS.items():
        KEYWORD_SCORES[f"{_intens} {_word}"] = _score * _mult
    KEYWORD_SCORES[f"not_{_word}"] = -_score


def apply_negation(text: str) -> str:
    """Collapse negations so that they can be scored correctly.

    The function searches for occurrences of words like ``"nicht"`` or
    ``"kein"`` and prefixes a sentiment keyword within the next two tokens
    with ``"not_"``.  Intermediate filler words are preserved while the
    negation marker itself is dropped.

    Examples
    --------
    ``"nicht kaufen"`` -> ``"not_kaufen"``
    ``"kein sell"`` -> ``"not_sell"``
    ``"nicht so bullish"`` -> ``"so not_bullish"``
    """

    words = text.split()
    result = []
    i = 0
    while i < len(words):
        word = words[i]
        if word in NEGATION_MARKERS:
            target = None
            for offset in (1, 2):
                j = i + offset
                if j < len(words):
                    candidate = words[j]
                    if candidate in KEYWORD_SCORES or candidate in INTENSITY_WEIGHTS:
                        target = j
                        break
            if target is not None:
                result.extend(words[i + 1 : target])
                result.append(f"not_{words[target]}")
                i = target + 1
                continue
            i += 1
            continue
        result.append(word)
        i += 1
    return " ".join(result)


class BertSentiment:
    """Sentiment analyzer backed by HuggingFace models.

    The underlying pipeline is instantiated lazily on first use. The model is
    chosen via the ``SENTIMENT_BACKEND`` environment variable which accepts
    ``"finbert"`` (default) or ``"de-bert"`` for a German model.
    """

    _pipe = None

    def __init__(self) -> None:
        backend = settings.SENTIMENT_BACKEND
        if backend == "finbert":
            self.model = "ProsusAI/finbert"
        elif backend == "de-bert":
            self.model = "oliverguhr/german-sentiment-bert"
        elif backend == "finetuned-finbert":
            from pathlib import Path

            # resolve path relative to repository root
            self.model = str(
                Path(__file__).resolve().parent.parent / "models" / "finetuned-finbert"
            )
        else:
            raise ValueError(f"Unsupported backend: {backend}")
        self.backend = backend

    @property
    def pipe(self):  # pragma: no cover - heavy model
        if self._pipe is None:
            from transformers import pipeline

            self._pipe = pipeline("sentiment-analysis", model=self.model)
        return self._pipe

    def __call__(self, text: str):  # pragma: no cover - heavy model
        return self.pipe(text)


_bert_analyzer: BertSentiment | None = None


def analyze_sentiment_bert(text: str) -> float:
    """Analyse sentiment using a BERT based model."""

    global _bert_analyzer
    if _bert_analyzer is None:
        _bert_analyzer = BertSentiment()
    result = _bert_analyzer(text)
    if not result:
        return 0.0
    data = result[0]
    label = str(data.get("label", "")).lower()
    score = float(data.get("score", 0.0))
    if "positive" in label:
        return score
    if "negative" in label:
        return -score
    return 0.0


def analyze_sentiment(text: str) -> float:
    """Return a sentiment score for ``text``.

    The function prefers a BERT model when available. Users can explicitly
    select the method via the ``USE_BERT_SENTIMENT`` environment variable.
    Truthy values force the BERT model, falsy values enforce the keyword
    approach.  When unspecified the function automatically uses BERT if the
    :mod:`transformers` package is installed, otherwise it falls back to the
    keyword based implementation and logs an informational hint.
    """

<<<<<<< HEAD
    if _use_bert_sentiment():
=======
    if _use_bert():
>>>>>>> 68b72f30
        try:
            return analyze_sentiment_bert(text)
        except Exception:  # pragma: no cover - defensive
            _log_keyword_hint("BERT sentiment requested but unavailable; using keyword approach")
    else:
        if _transformers_available():
            try:
                return analyze_sentiment_bert(text)
            except Exception:  # pragma: no cover - defensive
                _log_keyword_hint("BERT sentiment failed to load; using keyword approach")
        else:
            _log_keyword_hint("transformers not installed; using keyword sentiment analysis")

    return _keyword_score_cached(_preprocess(text))


def _keyword_score(text: str) -> float:
    text = apply_negation(text)
    tokens = text.split()
    score = 0
    i = 0
    while i < len(tokens):
        token = tokens[i]
        multiplier = 1
        if token in INTENSITY_WEIGHTS and i + 1 < len(tokens):
            multiplier = INTENSITY_WEIGHTS[token]
            i += 1
            token = tokens[i]
        score += KEYWORD_SCORES.get(token, 0) * multiplier
        i += 1
    return score


_keyword_score_cached = lru_cache(maxsize=2048)(_keyword_score)


def analyze_sentiment_batch(texts: list[str]) -> list[float]:
    """Return sentiment scores for multiple texts.

    When a BERT backend is available the underlying pipeline processes the
    whole ``texts`` list in a single call to avoid repeated model invocations.
    If keyword based sentiment analysis is active, the function simply maps
    :func:`analyze_sentiment` over the inputs.
    """

    global _bert_analyzer
<<<<<<< HEAD
    if _use_bert_sentiment():
=======
    if _use_bert():
>>>>>>> 68b72f30
        try:
            if _bert_analyzer is None:
                _bert_analyzer = BertSentiment()
            results = _bert_analyzer(texts)
        except Exception:  # pragma: no cover - defensive
            _log_keyword_hint("BERT sentiment requested but unavailable; using keyword approach")
            return [_keyword_score_cached(_preprocess(t)) for t in texts]
    else:
        if _transformers_available():
            try:
                if _bert_analyzer is None:
                    _bert_analyzer = BertSentiment()
                results = _bert_analyzer(texts)
            except Exception:  # pragma: no cover - defensive
                _log_keyword_hint("BERT sentiment failed to load; using keyword approach")
                return [_keyword_score_cached(_preprocess(t)) for t in texts]
        else:
            _log_keyword_hint("transformers not installed; using keyword sentiment analysis")
            return [_keyword_score_cached(_preprocess(t)) for t in texts]

    scores: list[float] = []
    for data in results:
        label = str(data.get("label", "")).lower()
        score = float(data.get("score", 0.0))
        if "positive" in label:
            scores.append(score)
        elif "negative" in label:
            scores.append(-score)
        else:
            scores.append(0.0)
    return scores


def aggregate_sentiment_by_ticker(ticker_texts: dict[str, Iterable[dict]]) -> dict[str, float]:
    """Aggregate sentiment scores for each ticker.

    Parameters
    ----------
    ticker_texts:
        Mapping of ticker symbols to iterables of post dictionaries. Each
        dictionary should contain a ``"text"`` key whose value is analysed.

    Returns
    -------
    Dict[str, float]
        Average sentiment score for each ticker. If no texts are available for
        a ticker, ``0.0`` is returned.
    """

    result: dict[str, float] = {}
    for ticker, entries in ticker_texts.items():
        entries = list(entries)
        if entries:
            total = 0.0
            for entry in entries:
                text = entry.get("text", "") if isinstance(entry, dict) else str(entry)
                total += analyze_sentiment(text)
            result[ticker] = total / len(entries)
        else:
            result[ticker] = 0.0
    return result


def derive_recommendation(score: float) -> str:
    """Derive a basic trading recommendation from ``score``."""

    if score > 0:
        return "Buy"
    if score < 0:
        return "Sell"
    return "Hold"


__all__ = [
    "analyze_sentiment",
    "analyze_sentiment_batch",
    "analyze_sentiment_bert",
    "aggregate_sentiment_by_ticker",
    "derive_recommendation",
    "BertSentiment",
]<|MERGE_RESOLUTION|>--- conflicted
+++ resolved
@@ -231,11 +231,11 @@
     keyword based implementation and logs an informational hint.
     """
 
-<<<<<<< HEAD
+
     if _use_bert_sentiment():
-=======
+
     if _use_bert():
->>>>>>> 68b72f30
+
         try:
             return analyze_sentiment_bert(text)
         except Exception:  # pragma: no cover - defensive
@@ -282,11 +282,11 @@
     """
 
     global _bert_analyzer
-<<<<<<< HEAD
+
     if _use_bert_sentiment():
-=======
+
     if _use_bert():
->>>>>>> 68b72f30
+
         try:
             if _bert_analyzer is None:
                 _bert_analyzer = BertSentiment()
