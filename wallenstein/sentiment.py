"""Utility functions for simplistic sentiment analysis.

The keyword map supports both common English and German trading slang
allowing rudimentary multilingual sentiment detection."""

from __future__ import annotations

import importlib.util
import logging
import os
import re
from collections.abc import Iterable
from functools import lru_cache

from wallenstein.config import settings

logger = logging.getLogger(__name__)
_keyword_hint_logged = False

_url_re = re.compile(r"https?://\S+")


@lru_cache(maxsize=1024)
def _preprocess(text: str) -> str:
    """Return a normalised version of ``text`` suitable for analysis."""

    text = _url_re.sub(" ", text)
    return text.lower().strip()


def _transformers_available() -> bool:
    """Return ``True`` if the ``transformers`` package can be imported."""

    return importlib.util.find_spec("transformers") is not None


def _use_bert() -> bool:
    env = os.getenv("USE_BERT_SENTIMENT")
    if env is not None:
        return env.lower() in {"1", "true", "yes"}
    return settings.USE_BERT_SENTIMENT


def _log_keyword_hint(message: str = "Using keyword-based sentiment analysis") -> None:
    """Log ``message`` once to inform about fallback behaviour."""

    global _keyword_hint_logged
    if not _keyword_hint_logged:
        logger.info(message)
        _keyword_hint_logged = True


def _use_bert_sentiment() -> bool:
    """Return ``True`` if BERT sentiment analysis is requested."""

    env = os.getenv("USE_BERT_SENTIMENT")
    if env is not None:
        return env.lower() in ("1", "true", "yes")
    return settings.USE_BERT_SENTIMENT


# Intensifiers and negation markers used to enrich the keyword map
INTENSITY_WEIGHTS: dict[str, int] = {
    "strong": 2,
    "massiv": 2,
}

NEGATION_MARKERS = {"nicht", "kein", "no", "not"}

# keyword -> sentiment score mapping used by :func:`analyze_sentiment`
#
# Many retail traders express their sentiment using simple words like
# ``"buy"`` or ``"sell"``.  The previous implementation only looked for
# option‑related terms (``"call"``/``"put"``) or metaphors such as
# ``"bullish"`` and therefore returned ``0`` for common phrases like
# "buy the dip".  This resulted in neutral recommendations even when the
# text clearly contained a directional bias.  To improve coverage we map
# a couple of additional keywords to sentiment scores.
KEYWORD_SCORES: dict[str, int] = {
    # positive
    "long": 1,
    "call": 1,
    "bull": 1,
    "bullish": 1,
    "buy": 1,
    "kaufen": 1,
    "kauf": 1,
    "bullisch": 1,
    "moon": 1,
    "pump": 1,
    "yolo": 1,
    "fomo": 1,
    "hodl": 1,
    "btfd": 1,
    "rocket": 1,
    "squeeze": 1,
    "lfg": 1,
    # negative
    "short": -1,
    "put": -1,
    "bear": -1,
    "bearish": -1,
    "sell": -1,
    "verkaufen": -1,
    "bärisch": -1,
    "dip": -1,
    "dump": -1,
    "dumping": -1,
    "fud": -1,
    "crash": -1,
    "bagholder": -1,
}

# extend keyword scores with simple intensity phrases and negated forms
for _word, _score in list(KEYWORD_SCORES.items()):
    for _intens, _mult in INTENSITY_WEIGHTS.items():
        KEYWORD_SCORES[f"{_intens} {_word}"] = _score * _mult
    KEYWORD_SCORES[f"not_{_word}"] = -_score


def apply_negation(text: str) -> str:
    """Collapse negations so that they can be scored correctly.

    The function searches for occurrences of words like ``"nicht"`` or
    ``"kein"`` and prefixes a sentiment keyword within the next two tokens
    with ``"not_"``.  Intermediate filler words are preserved while the
    negation marker itself is dropped.

    Examples
    --------
    ``"nicht kaufen"`` -> ``"not_kaufen"``
    ``"kein sell"`` -> ``"not_sell"``
    ``"nicht so bullish"`` -> ``"so not_bullish"``
    """

    words = text.split()
    result = []
    i = 0
    while i < len(words):
        word = words[i]
        if word in NEGATION_MARKERS:
            target = None
            for offset in (1, 2):
                j = i + offset
                if j < len(words):
                    candidate = words[j]
                    if candidate in KEYWORD_SCORES or candidate in INTENSITY_WEIGHTS:
                        target = j
                        break
            if target is not None:
                result.extend(words[i + 1 : target])
                result.append(f"not_{words[target]}")
                i = target + 1
                continue
            i += 1
            continue
        result.append(word)
        i += 1
    return " ".join(result)


class BertSentiment:
    """Sentiment analyzer backed by HuggingFace models.

    The underlying pipeline is instantiated lazily on first use. The model is
    chosen via the ``SENTIMENT_BACKEND`` environment variable which accepts
    ``"finbert"`` (default) or ``"de-bert"`` for a German model.
    """

    _pipe = None

    def __init__(self) -> None:
        backend = settings.SENTIMENT_BACKEND
        if backend == "finbert":
            self.model = "ProsusAI/finbert"
        elif backend == "de-bert":
            self.model = "oliverguhr/german-sentiment-bert"
        elif backend == "finetuned-finbert":
            from pathlib import Path

            # resolve path relative to repository root
            self.model = str(
                Path(__file__).resolve().parent.parent / "models" / "finetuned-finbert"
            )
        else:
            raise ValueError(f"Unsupported backend: {backend}")
        self.backend = backend

    @property
    def pipe(self):  # pragma: no cover - heavy model
        if self._pipe is None:
            from transformers import pipeline

            self._pipe = pipeline("sentiment-analysis", model=self.model)
        return self._pipe

    def __call__(self, text: str):  # pragma: no cover - heavy model
        return self.pipe(text)


_bert_analyzer: BertSentiment | None = None


def analyze_sentiment_bert(text: str) -> float:
    """Analyse sentiment using a BERT based model."""

    global _bert_analyzer
    if _bert_analyzer is None:
        _bert_analyzer = BertSentiment()
    result = _bert_analyzer(text)
    if not result:
        return 0.0
    data = result[0]
    label = str(data.get("label", "")).lower()
    score = float(data.get("score", 0.0))
    if "positive" in label:
        return score
    if "negative" in label:
        return -score
    return 0.0


def analyze_sentiment(text: str) -> float:
    """Return a sentiment score for ``text``.

    The function prefers a BERT model when available. Users can explicitly
    select the method via the ``USE_BERT_SENTIMENT`` environment variable.
    Truthy values force the BERT model, falsy values enforce the keyword
    approach.  When unspecified the function automatically uses BERT if the
    :mod:`transformers` package is installed, otherwise it falls back to the
    keyword based implementation and logs an informational hint.
    """

<<<<<<< HEAD
    env_flag = os.getenv("USE_BERT_SENTIMENT")
    use_bert = (env_flag.lower() in ("1", "true", "yes")
                if env_flag is not None
                else settings.USE_BERT_SENTIMENT)
    if use_bert:
=======

    if _use_bert_sentiment():

    if _use_bert():

>>>>>>> 0cff9041
        try:
            return analyze_sentiment_bert(text)
        except Exception:  # pragma: no cover - defensive
            _log_keyword_hint("BERT sentiment requested but unavailable; using keyword approach")
    else:
        if _transformers_available():
            try:
                return analyze_sentiment_bert(text)
            except Exception:  # pragma: no cover - defensive
                _log_keyword_hint("BERT sentiment failed to load; using keyword approach")
        else:
            _log_keyword_hint("transformers not installed; using keyword sentiment analysis")

    return _keyword_score_cached(_preprocess(text))


def _keyword_score(text: str) -> float:
    text = apply_negation(text)
    tokens = text.split()
    score = 0
    i = 0
    while i < len(tokens):
        token = tokens[i]
        multiplier = 1
        if token in INTENSITY_WEIGHTS and i + 1 < len(tokens):
            multiplier = INTENSITY_WEIGHTS[token]
            i += 1
            token = tokens[i]
        score += KEYWORD_SCORES.get(token, 0) * multiplier
        i += 1
    return score


_keyword_score_cached = lru_cache(maxsize=2048)(_keyword_score)


def analyze_sentiment_batch(texts: list[str]) -> list[float]:
    """Return sentiment scores for multiple texts.

    When a BERT backend is available the underlying pipeline processes the
    whole ``texts`` list in a single call to avoid repeated model invocations.
    If keyword based sentiment analysis is active, the function simply maps
    :func:`analyze_sentiment` over the inputs.
    """

    global _bert_analyzer

    if _use_bert_sentiment():

    if _use_bert():

        try:
            if _bert_analyzer is None:
                _bert_analyzer = BertSentiment()
            results = _bert_analyzer(texts)
        except Exception:  # pragma: no cover - defensive
            _log_keyword_hint("BERT sentiment requested but unavailable; using keyword approach")
            return [_keyword_score_cached(_preprocess(t)) for t in texts]
    else:
        if _transformers_available():
            try:
                if _bert_analyzer is None:
                    _bert_analyzer = BertSentiment()
                results = _bert_analyzer(texts)
            except Exception:  # pragma: no cover - defensive
                _log_keyword_hint("BERT sentiment failed to load; using keyword approach")
                return [_keyword_score_cached(_preprocess(t)) for t in texts]
        else:
            _log_keyword_hint("transformers not installed; using keyword sentiment analysis")
            return [_keyword_score_cached(_preprocess(t)) for t in texts]

    scores: list[float] = []
    for data in results:
        label = str(data.get("label", "")).lower()
        score = float(data.get("score", 0.0))
        if "positive" in label:
            scores.append(score)
        elif "negative" in label:
            scores.append(-score)
        else:
            scores.append(0.0)
    return scores


def aggregate_sentiment_by_ticker(ticker_texts: dict[str, Iterable[dict]]) -> dict[str, float]:
    """Aggregate sentiment scores for each ticker.

    Parameters
    ----------
    ticker_texts:
        Mapping of ticker symbols to iterables of post dictionaries. Each
        dictionary should contain a ``"text"`` key whose value is analysed.

    Returns
    -------
    Dict[str, float]
        Average sentiment score for each ticker. If no texts are available for
        a ticker, ``0.0`` is returned.
    """

    result: dict[str, float] = {}
    for ticker, entries in ticker_texts.items():
        entries = list(entries)
        if entries:
            total = 0.0
            for entry in entries:
                text = entry.get("text", "") if isinstance(entry, dict) else str(entry)
                total += analyze_sentiment(text)
            result[ticker] = total / len(entries)
        else:
            result[ticker] = 0.0
    return result


def derive_recommendation(score: float) -> str:
    """Derive a basic trading recommendation from ``score``."""

    if score > 0:
        return "Buy"
    if score < 0:
        return "Sell"
    return "Hold"


__all__ = [
    "analyze_sentiment",
    "analyze_sentiment_batch",
    "analyze_sentiment_bert",
    "aggregate_sentiment_by_ticker",
    "derive_recommendation",
    "BertSentiment",
]<|MERGE_RESOLUTION|>--- conflicted
+++ resolved
@@ -231,19 +231,19 @@
     keyword based implementation and logs an informational hint.
     """
 
-<<<<<<< HEAD
+
     env_flag = os.getenv("USE_BERT_SENTIMENT")
     use_bert = (env_flag.lower() in ("1", "true", "yes")
                 if env_flag is not None
                 else settings.USE_BERT_SENTIMENT)
     if use_bert:
-=======
+
 
     if _use_bert_sentiment():
 
     if _use_bert():
 
->>>>>>> 0cff9041
+
         try:
             return analyze_sentiment_bert(text)
         except Exception:  # pragma: no cover - defensive
