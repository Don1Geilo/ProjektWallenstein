--- conflicted
+++ resolved
@@ -16,16 +16,14 @@
 )
 
 from sklearn.metrics import accuracy_score, f1_score
-<<<<<<< HEAD
+
 from sklearn.model_selection import GridSearchCV, TimeSeriesSplit
-=======
-
 
 from sklearn.model_selection import GridSearchCV, KFold
 from sklearn.pipeline import Pipeline
 from sklearn.preprocessing import StandardScaler
 
->>>>>>> be270b0c
+
 
 log = logging.getLogger(__name__)
 
@@ -291,7 +289,6 @@
         raise ValueError(f"Unknown search_method: {search_method}")
 
     if use_kfold and len(df) >= n_splits:
-<<<<<<< HEAD
         cv = TimeSeriesSplit(n_splits=n_splits)
         search = GridSearchCV(
             model,
@@ -300,7 +297,7 @@
             scoring={"accuracy": "accuracy", "f1": "f1"},
             refit="accuracy",
         )
-=======
+
         cv = KFold(n_splits=n_splits, shuffle=True, random_state=42)
         if search_method == "grid":
             search = GridSearchCV(
@@ -329,7 +326,7 @@
                 scoring="accuracy",
                 random_state=42,
             )
->>>>>>> be270b0c
+
         search.fit(X, y)
 
         best_model = search.best_estimator_
