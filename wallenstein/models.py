--- conflicted
+++ resolved
@@ -6,7 +6,7 @@
 from imblearn.under_sampling import RandomUnderSampler
 from sklearn.ensemble import GradientBoostingClassifier, RandomForestClassifier
 from sklearn.linear_model import LogisticRegression
-<<<<<<< HEAD
+
 from sklearn.metrics import (
     accuracy_score,
     f1_score,
@@ -14,10 +14,10 @@
     recall_score,
     roc_auc_score,
 )
-=======
+
 from sklearn.metrics import accuracy_score, f1_score
 
->>>>>>> b2a17a6b
+
 from sklearn.model_selection import GridSearchCV, KFold
 from sklearn.pipeline import Pipeline
 from sklearn.preprocessing import StandardScaler
@@ -43,9 +43,9 @@
     use_kfold: bool = True,
     n_splits: int = 5,
     model_type: str = "logistic",
-<<<<<<< HEAD
+
 ) -> tuple[float, float, float | None, float, float] | None:
-=======
+
 
     balance_method: str = "class_weight",
 ) -> tuple[float, float] | None:
@@ -53,7 +53,6 @@
     search_method: str = "grid",
     ) -> tuple[float, float] | None:
 
->>>>>>> b2a17a6b
     """Train a classifier on lagged close and sentiment data.
 
     Parameters
@@ -72,19 +71,19 @@
 
     Returns
     -------
-<<<<<<< HEAD
+codex/calculate-additional-metrics-after-model-training
     Optional[Tuple[float, float, float | None, float, float]]
         Tuple of (accuracy, F1-score, ROC-AUC, precision, recall) of the model
         on the evaluation set. ``None`` is returned for all metrics if there are
         insufficient samples or only one class in the training data.
-=======
+
     Optional[Tuple[float, float]]
         Tuple of (accuracy, F1-score) of the model on the evaluation set. ``None``
         is returned for both metrics if there are insufficient samples or only
         one class in the training data.
 """
     
->>>>>>> b2a17a6b
+
 
 
     if df_stock.empty:
@@ -112,15 +111,14 @@
     df["Sentiment_MA7"] = df["sentiment"].rolling(window=7).mean().shift(1)
     df["Sentiment_STD7"] = df["sentiment"].rolling(window=7).std().shift(1)
 
-<<<<<<< HEAD
+
     df["y"] = (df["close"] > df["Close_lag1"]).astype(int)
     df.dropna(inplace=True)
 
     if len(df) < 2:
         return None, None, None, None, None
 
-=======
->>>>>>> b2a17a6b
+ main
     features = [
         "Close_lag1",
         "Close_lag2",
@@ -318,9 +316,9 @@
                 random_state=42,
             )
         search.fit(X, y)
-<<<<<<< HEAD
+
         best_model = search.best_estimator_
-=======
+
         if search_method == "optuna":
             best_model = search.best_estimator_
             scores = cross_validate(
@@ -333,7 +331,7 @@
                 search.cv_results_["mean_test_accuracy"][search.best_index_]
             )
             f1 = float(search.cv_results_["mean_test_f1"][search.best_index_])
->>>>>>> b2a17a6b
+
         log.info(f"{model_type} best params: {search.best_params_}")
         X_eval, y_eval, df_eval = X, y, df
     else:
