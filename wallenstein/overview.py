"""Generate price and sentiment overview text for tickers."""

from __future__ import annotations

import duckdb

from wallenstein.config import settings

from .db_utils import get_latest_prices
from .trending import fetch_weekly_returns

DB_PATH = settings.WALLENSTEIN_DB_PATH


def _fetch_latest_price(ticker: str) -> float | None:
    """Fetch the latest USD price for ``ticker`` via yfinance."""
    try:
        import yfinance as yf

        tk = yf.Ticker(ticker)
        price = getattr(getattr(tk, "fast_info", None), "last_price", None)
        if price is None:
            hist = tk.history(period="1d", interval="1d", auto_adjust=False, actions=False)
            if hist is not None and not hist.empty:
                price = float(hist["Close"].iloc[-1])
        return float(price) if price is not None else None
    except Exception:  # pragma: no cover - network issues
        return None


def _fetch_usd_per_eur_rate() -> float | None:
    """Return USD per 1 EUR via yfinance."""
    try:
        import yfinance as yf

        tk = yf.Ticker("EURUSD=X")
        rate = getattr(getattr(tk, "fast_info", None), "last_price", None)
        if rate is None:
            hist = tk.history(period="1d", interval="1d", auto_adjust=False, actions=False)
            if hist is not None and not hist.empty:
                rate = float(hist["Close"].iloc[-1])
        return float(rate) if rate is not None else None
    except Exception:  # pragma: no cover - network issues
        return None


def generate_overview(
    tickers: list[str],
    reddit_posts: dict[str, list[dict]] | None = None,
) -> str:
    """Return a formatted overview for ``tickers``.

    The overview lists the latest USD and EUR prices and a simple Reddit-based
    sentiment score with a derived recommendation for each ticker. Pass in
    ``reddit_posts`` to reuse already fetched Reddit data; otherwise an empty
    mapping is assumed and no fetch is performed.
    """

    prices_usd = get_latest_prices(DB_PATH, tickers, use_eur=False)
    prices_eur = get_latest_prices(DB_PATH, tickers, use_eur=True)
    # Fallback: fetch missing USD prices via yfinance and convert to EUR
    missing = [t for t in tickers if prices_usd.get(t) is None]
    usd_per_eur = _fetch_usd_per_eur_rate() if missing else None
    for t in missing:
        px = _fetch_latest_price(t)
        if px is not None:
            prices_usd[t] = px
            if usd_per_eur:
                prices_eur[t] = px / usd_per_eur

    def _hotness_to_emoji(val: float | None) -> str:
        if val is None or val <= 0:
            return ""
        count = min(int(val // 500), 3)
        return "🔥" * count

<<<<<<< HEAD
    detail_lines: list[str] = ["📊 Wallenstein Markt-Update"]
=======
    lines = ["📊 Wallenstein Markt-Update"]
>>>>>>> f815465b

    multi_hits: list[tuple[str, int]] = []
    multi_hit_symbols: list[str] = []
    if reddit_posts:
        for sym, posts in reddit_posts.items():
            if not posts:
                continue
            count = len(posts)
            if count >= 2:
                multi_hits.append((sym, count))
        multi_hits.sort(key=lambda x: x[1], reverse=True)
        multi_hit_symbols = [sym for sym, _ in multi_hits]

    with duckdb.connect(DB_PATH) as con:
        trending_rows: list[tuple[str, int, float | None, float | None]] = []
        try:
            trending_rows = con.execute(
                """
                SELECT ticker, mentions, avg_upvotes, hotness
                FROM reddit_trends
                WHERE date = CURRENT_DATE AND mentions >= 2
                ORDER BY hotness DESC, mentions DESC
                LIMIT 5
                """
            ).fetchall()
        except duckdb.Error:
            trending_rows = []

        weekly_map: dict[str, float] = {}
        weekly_targets: list[str] = []
        for sym in tickers:
            if sym not in weekly_targets:
                weekly_targets.append(sym)
        for ticker, *_ in trending_rows:
            if ticker not in weekly_targets:
                weekly_targets.append(ticker)

        for sym in multi_hit_symbols:
            if sym not in weekly_targets:
                weekly_targets.append(sym)

        if weekly_targets:
            try:
                weekly_map = fetch_weekly_returns(
                    con, weekly_targets, max_symbols=len(weekly_targets)
                )
            except Exception:
                weekly_map = {}

        # --- ML Signale (Buy/Sell) ---
        if trending_rows:
<<<<<<< HEAD
            detail_lines.append("")
            detail_lines.append("🔥 Reddit Trends:")
=======
            lines.append("")
            lines.append("🔥 Reddit Trends:")
>>>>>>> f815465b
            for ticker, mentions, avg_up, hotness in trending_rows:
                avg_val = float(avg_up) if avg_up is not None else 0.0
                emoji = _hotness_to_emoji(hotness)
                suffix = f" {emoji}" if emoji else ""
                entry = f"- {ticker}: {int(mentions)} Mentions, AvgUp {avg_val:.1f}"
                weekly = weekly_map.get(str(ticker).upper()) if weekly_map else None
                if weekly is not None:
                    entry += f", 7d {weekly * 100:+.1f}%"
                entry += suffix
                detail_lines.append(entry)

        if multi_hits:
<<<<<<< HEAD
            detail_lines.append("")
            detail_lines.append("🔁 Mehrfach erwähnt:")
=======
            lines.append("")
            lines.append("🔁 Mehrfach erwähnt:")
>>>>>>> f815465b
            for ticker, count in multi_hits:
                entry = f"- {ticker}: {count} Posts"
                weekly = weekly_map.get(str(ticker).upper()) if weekly_map else None
                if weekly is not None:
                    entry += f", 7d {weekly * 100:+.1f}%"
                detail_lines.append(entry)

        if trending_rows or multi_hits:
            detail_lines.append("")

        signal_rows: list[tuple[str, str, float | None, float | None, object, str | None]] = []
        try:
            signal_rows = con.execute(
                """
                WITH ranked AS (
                    SELECT *,
                           ROW_NUMBER() OVER (
                               PARTITION BY ticker, horizon_days
                               ORDER BY as_of DESC
                           ) AS rn
                    FROM predictions
                    WHERE horizon_days = 1
                )
                SELECT ticker, signal, confidence, expected_return, as_of, version
                FROM ranked
                WHERE rn = 1
                """,
            ).fetchall()
        except duckdb.Error:
            signal_rows = []

        latest_signals: dict[str, dict[str, object | None]] = {}
        for ticker, signal, confidence, expected_return, as_of, version in signal_rows:
            ticker_str = str(ticker).upper()
            latest_signals[ticker_str] = {
                "signal": str(signal).upper() if signal is not None else None,
                "confidence": float(confidence) if confidence is not None else None,
                "expected_return": float(expected_return)
                if expected_return is not None
                else None,
                "as_of": as_of,
                "version": str(version) if version is not None else None,
            }

        buy_rows = [row for row in signal_rows if str(row[1]).lower() == "buy"]
        sell_rows = [row for row in signal_rows if str(row[1]).lower() == "sell"]

        buy_rows.sort(key=lambda r: (float(r[2]) if r[2] is not None else 0.0), reverse=True)
        sell_rows.sort(key=lambda r: (float(r[2]) if r[2] is not None else 0.0), reverse=True)

        buy_rows = buy_rows[:5]
        sell_rows = sell_rows[:5]

        metrics_map: dict[str, dict[str, float | None]] = {}
        signal_symbols = [str(row[0]).upper() for row in buy_rows + sell_rows]
        if signal_symbols:
            placeholders = ",".join("?" for _ in signal_symbols)
            try:
                metric_rows = con.execute(
                    f"""
                    SELECT ticker, accuracy, f1, avg_strategy_return, long_win_rate
                    FROM model_training_state
                    WHERE ticker IN ({placeholders})
                    """,
                    signal_symbols,
                ).fetchall()
            except duckdb.Error:
                metric_rows = []
            for ticker_val, acc_val, f1_val, avg_ret, win_rate in metric_rows:
                metrics_map[str(ticker_val).upper()] = {
                    "accuracy": acc_val,
                    "f1": f1_val,
                    "avg_return": avg_ret,
                    "win_rate": win_rate,
                }

        if buy_rows or sell_rows:
<<<<<<< HEAD
            detail_lines.append("")
            detail_lines.append("🚦 ML Signale (1d Horizont):")
            if buy_rows:
                detail_lines.append("✅ Kauf:")
=======
            lines.append("")
            lines.append("🚦 ML Signale (1d Horizont):")
            if buy_rows:
                lines.append("✅ Kauf:")
>>>>>>> f815465b
                for ticker, _signal, confidence, expected_return, as_of, version in buy_rows:
                    ticker_str = str(ticker).upper()
                    parts = []
                    if confidence is not None:
                        parts.append(f"{float(confidence) * 100:.1f}% Conviction")
                    if expected_return is not None:
                        parts.append(f"Erwartung {float(expected_return) * 100:+.2f}%")
                    metrics = metrics_map.get(ticker_str, {})
                    avg_ret = metrics.get("avg_return") if metrics else None
                    if avg_ret is not None:
                        parts.append(f"Backtest Ø {avg_ret * 100:+.2f}%")
                    win_rate = metrics.get("win_rate") if metrics else None
                    if win_rate is not None:
                        parts.append(f"Trefferquote {win_rate * 100:.1f}%")
                    if as_of and hasattr(as_of, "date"):
                        try:
                            parts.append(f"Stand {as_of.date()}")
                        except Exception:
                            pass
                    if version:
                        parts.append(str(version))
<<<<<<< HEAD
                    detail_lines.append("- " + ticker_str + ": " + ", ".join(parts))
            if sell_rows:
                detail_lines.append("⛔ Verkauf:")
=======
                    lines.append("- " + ticker_str + ": " + ", ".join(parts))
            if sell_rows:
                lines.append("⛔ Verkauf:")
>>>>>>> f815465b
                for ticker, _signal, confidence, expected_return, as_of, version in sell_rows:
                    ticker_str = str(ticker).upper()
                    parts = []
                    if confidence is not None:
                        parts.append(f"{float(confidence) * 100:.1f}% Conviction")
                    if expected_return is not None:
                        parts.append(f"Erwartung {float(expected_return) * 100:+.2f}%")
                    metrics = metrics_map.get(ticker_str, {})
                    avg_ret = metrics.get("avg_return") if metrics else None
                    if avg_ret is not None:
                        parts.append(f"Backtest Ø {avg_ret * 100:+.2f}%")
                    win_rate = metrics.get("win_rate") if metrics else None
                    if win_rate is not None:
                        parts.append(f"Trefferquote {win_rate * 100:.1f}%")
                    if as_of and hasattr(as_of, "date"):
                        try:
                            parts.append(f"Stand {as_of.date()}")
                        except Exception:
                            pass
                    if version:
                        parts.append(str(version))
<<<<<<< HEAD
                    detail_lines.append("- " + ticker_str + ": " + ", ".join(parts))

        if buy_rows or sell_rows:
            detail_lines.append("")

        # Preis- und Change-Daten vorbereiten
        price_source = None
        for candidate in ("stocks", "stocks_view", "prices"):
            try:
                con.execute(f"SELECT 1 FROM {candidate} LIMIT 1")
            except duckdb.Error:
                continue
            price_source = candidate
            break

        summary_targets = list(dict.fromkeys([str(sym).upper() for sym in tickers]))
        for sym in signal_symbols:
            sym_u = str(sym).upper()
            if sym_u not in summary_targets:
                summary_targets.append(sym_u)

        change_map: dict[str, tuple[float | None, float | None]] = {}
        if price_source and summary_targets:
            placeholders = ",".join("?" for _ in summary_targets)
            try:
                change_rows = con.execute(
                    f"""
                    WITH ranked AS (
                        SELECT ticker, close, date,
                               ROW_NUMBER() OVER (PARTITION BY ticker ORDER BY date DESC) rn
                        FROM {price_source}
                        WHERE ticker IN ({placeholders})
                    )
                    SELECT ticker,
                           MAX(CASE WHEN rn = 1 THEN close END) AS last_close,
                           MAX(CASE WHEN rn = 2 THEN close END) AS prev_close
                    FROM ranked
                    GROUP BY ticker
                    """,
                    summary_targets,
                ).fetchall()
            except duckdb.Error:
                change_rows = []
            for ticker, last_close, prev_close in change_rows:
                change_map[str(ticker).upper()] = (
                    float(last_close) if last_close is not None else None,
                    float(prev_close) if prev_close is not None else None,
                )

        def _format_change_pct(ticker_symbol: str) -> float | None:
            change_tuple = change_map.get(ticker_symbol.upper())
            if not change_tuple:
                return None
            last_close, prev_close = change_tuple
            if last_close is None or prev_close in (None, 0):
                return None
            return (last_close / prev_close - 1) * 100

        compact_lines: list[str] = []

        def _format_buy_summary() -> str:
            if not buy_rows:
                return "Top Kauf-Signale: aktuell keine frischen Empfehlungen"
            summaries: list[str] = []
            for ticker, _signal, confidence, expected_return, _as_of, _version in buy_rows[:3]:
                ticker_str = str(ticker).upper()
                price = prices_usd.get(ticker_str)
                change_pct = _format_change_pct(ticker_str)
                parts: list[str] = []
                if price is not None:
                    parts.append(f"{price:.2f} USD")
                if change_pct is not None:
                    parts.append(f"1d {change_pct:+.1f}%")
                if expected_return is not None:
                    parts.append(f"Ziel {float(expected_return) * 100:+.1f}%")
                if confidence is not None:
                    parts.append(f"Conv. {float(confidence) * 100:.0f}%")
                summary = ticker_str
                if parts:
                    summary += " (" + ", ".join(parts) + ")"
                summaries.append(summary)
            return "Top Kauf-Signale: " + "; ".join(summaries)

        def _format_sell_summary() -> str | None:
            if not sell_rows:
                return None
            snippets: list[str] = []
            for ticker, _signal, confidence, expected_return, _as_of, _version in sell_rows[:2]:
                ticker_str = str(ticker).upper()
                change_pct = _format_change_pct(ticker_str)
                parts: list[str] = []
                if change_pct is not None:
                    parts.append(f"1d {change_pct:+.1f}%")
                if expected_return is not None:
                    parts.append(f"Ziel {float(expected_return) * 100:+.1f}%")
                if confidence is not None:
                    parts.append(f"Conv. {float(confidence) * 100:.0f}%")
                snippet = ticker_str
                if parts:
                    snippet += " (" + ", ".join(parts) + ")"
                snippets.append(snippet)
            if snippets:
                return "Achtung Verkauf: " + "; ".join(snippets)
            return None

        def _format_trend_summary() -> str | None:
            if not trending_rows:
                return None
            ticker, mentions, avg_up, _hotness = trending_rows[0]
            weekly = weekly_map.get(str(ticker).upper()) if weekly_map else None
            parts = [f"{int(mentions)} Mentions"]
            if avg_up is not None:
                parts.append(f"AvgUp {float(avg_up):.0f}")
            if weekly is not None:
                parts.append(f"7d {weekly * 100:+.1f}%")
            return f"Heißeste Diskussion: {ticker} (" + ", ".join(parts) + ")"

        compact_lines.append("⚡️ Schnellüberblick")
        compact_lines.append(_format_buy_summary())
        sell_summary = _format_sell_summary()
        if sell_summary:
            compact_lines.append(sell_summary)
        trend_summary = _format_trend_summary()
        if trend_summary:
            compact_lines.append(trend_summary)
=======
                    lines.append("- " + ticker_str + ": " + ", ".join(parts))

        if buy_rows or sell_rows:
            lines.append("")
>>>>>>> f815465b

        # Preis- und Change-Daten vorbereiten
        price_source = None
        for candidate in ("stocks", "stocks_view", "prices"):
            try:
                con.execute(f"SELECT 1 FROM {candidate} LIMIT 1")
            except duckdb.Error:
                continue
            price_source = candidate
            break

        change_map: dict[str, tuple[float | None, float | None]] = {}
        if price_source and tickers:
            placeholders = ",".join("?" for _ in tickers)
            try:
                change_rows = con.execute(
                    f"""
                    WITH ranked AS (
                        SELECT ticker, close, date,
                               ROW_NUMBER() OVER (PARTITION BY ticker ORDER BY date DESC) rn
                        FROM {price_source}
                        WHERE ticker IN ({placeholders})
                    )
                    SELECT ticker,
                           MAX(CASE WHEN rn = 1 THEN close END) AS last_close,
                           MAX(CASE WHEN rn = 2 THEN close END) AS prev_close
                    FROM ranked
                    GROUP BY ticker
                    """,
                    tickers,
                ).fetchall()
            except duckdb.Error:
                change_rows = []
            for ticker, last_close, prev_close in change_rows:
                change_map[str(ticker).upper()] = (
                    float(last_close) if last_close is not None else None,
                    float(prev_close) if prev_close is not None else None,
                )

        for t in tickers:
            usd = prices_usd.get(t)
            eur = prices_eur.get(t)
            detail_lines.append(f"📈 {t}")
            try:
                alias_rows = con.execute(
                    "SELECT alias FROM ticker_aliases WHERE ticker = ? ORDER BY alias",
                    [t],
                ).fetchall()
            except duckdb.Error:
                alias_rows = []
            aliases = ", ".join(a for a, in alias_rows if a)
            if aliases:
<<<<<<< HEAD
                detail_lines.append(f"Alias: {aliases}")
=======
                lines.append(f"Alias: {aliases}")
>>>>>>> f815465b
            change_tuple = change_map.get(t.upper())
            change_pct: float | None = None
            if change_tuple:
                last_close, prev_close = change_tuple
                if last_close is not None and prev_close not in (None, 0):
                    change_pct = (last_close / prev_close - 1) * 100

            price_bits: list[str] = []
            if usd is not None:
                price_bits.append(f"{usd:.2f} USD")
            if eur is not None:
                price_bits.append(f"{eur:.2f} EUR")
            if change_pct is not None:
                price_bits.append(f"1d {change_pct:+.2f}%")
<<<<<<< HEAD
            detail_lines.append("Preis: " + (" | ".join(price_bits) if price_bits else "n/a"))

            weekly = weekly_map.get(str(t).upper()) if weekly_map else None
            if weekly is not None:
                detail_lines.append(f"Trend 7d: {weekly * 100:+.1f}%")
=======
            lines.append("Preis: " + (" | ".join(price_bits) if price_bits else "n/a"))

            weekly = weekly_map.get(str(t).upper()) if weekly_map else None
            if weekly is not None:
                lines.append(f"Trend 7d: {weekly * 100:+.1f}%")
>>>>>>> f815465b

            try:
                sent_row = con.execute(
                    """
                    SELECT AVG(sentiment_dict) AS s, AVG(sentiment_weighted) AS w
                    FROM reddit_sentiment_daily
                    WHERE ticker = ? AND date >= CURRENT_DATE - INTERVAL 7 DAY
                    """,
                    [t],
                ).fetchone()
            except duckdb.Error:
                sent_row = None
            w_sent = sent_row[1] if sent_row and sent_row[1] is not None else 0.0
<<<<<<< HEAD
            detail_lines.append(f"Sentiment 7d: {w_sent:+.2f}")
=======
            lines.append(f"Sentiment 7d: {w_sent:+.2f}")
>>>>>>> f815465b

            try:
                sent_row_1d = con.execute(
                    "SELECT sentiment_weighted FROM reddit_sentiment_daily WHERE ticker=? ORDER BY date DESC LIMIT 1",
                    [t],
                ).fetchone()
            except duckdb.Error:
                sent_row_1d = None
            if sent_row_1d and sent_row_1d[0] is not None:
<<<<<<< HEAD
                detail_lines.append(f"Sentiment 1d: {sent_row_1d[0]:+.2f}")
=======
                lines.append(f"Sentiment 1d: {sent_row_1d[0]:+.2f}")
>>>>>>> f815465b

            try:
                sent_row_24h = con.execute(
                    """
                    SELECT AVG(sentiment_weighted) AS w
                    FROM reddit_sentiment_hourly
                    WHERE ticker = ? AND created_utc >= NOW() - INTERVAL 24 HOUR
                    """,
                    [t],
                ).fetchone()
            except duckdb.Error:
                sent_row_24h = None
            if sent_row_24h and sent_row_24h[0] is not None:
<<<<<<< HEAD
                detail_lines.append(f"Sentiment 24h: {sent_row_24h[0]:+.2f}")
=======
                lines.append(f"Sentiment 24h: {sent_row_24h[0]:+.2f}")
>>>>>>> f815465b

            try:
                trend_today = con.execute(
                    "SELECT mentions, hotness FROM reddit_trends WHERE date = CURRENT_DATE AND ticker = ?",
                    [t],
                ).fetchone()
            except duckdb.Error:
                trend_today = None
            mentions = trend_today[0] if trend_today else 0
            hotness = trend_today[1] if trend_today else 0
            try:
                trend_avg = con.execute(
                    """
                    SELECT AVG(mentions) FROM reddit_trends
                    WHERE date >= CURRENT_DATE - INTERVAL 7 DAY
                      AND date < CURRENT_DATE AND ticker = ?
                    """,
                    [t],
                ).fetchone()
            except duckdb.Error:
                trend_avg = None
            avg_mentions = trend_avg[0] if trend_avg and trend_avg[0] else 0
            change = ((mentions / avg_mentions) - 1) * 100 if avg_mentions else 0.0
            detail_lines.append(f"Mentions: {mentions} ({change:+.0f}% ggü. 7d Ø)")
            emoji = _hotness_to_emoji(hotness)
            if emoji:
                detail_lines.append(f"Hotness: {emoji}")

            ticker_signal = latest_signals.get(t.upper())
            if ticker_signal and ticker_signal.get("signal"):
                sig = str(ticker_signal["signal"]).upper()
                parts: list[str] = [sig]
                conf_val = ticker_signal.get("confidence")
                if isinstance(conf_val, (int, float)):
                    parts.append(f"{float(conf_val) * 100:.1f}% Conviction")
                exp_val = ticker_signal.get("expected_return")
                if isinstance(exp_val, (int, float)):
                    parts.append(f"Erwartung {float(exp_val) * 100:+.2f}%")
                version_val = ticker_signal.get("version")
                if version_val:
                    parts.append(str(version_val))
                detail_lines.append("Signal: " + ", ".join(parts))

            ticker_signal = latest_signals.get(t.upper())
            if ticker_signal and ticker_signal.get("signal"):
                sig = str(ticker_signal["signal"]).upper()
                parts: list[str] = [sig]
                conf_val = ticker_signal.get("confidence")
                if isinstance(conf_val, (int, float)):
                    parts.append(f"{float(conf_val) * 100:.1f}% Conviction")
                exp_val = ticker_signal.get("expected_return")
                if isinstance(exp_val, (int, float)):
                    parts.append(f"Erwartung {float(exp_val) * 100:+.2f}%")
                version_val = ticker_signal.get("version")
                if version_val:
                    parts.append(str(version_val))
                lines.append("Signal: " + ", ".join(parts))

            try:
                top_post = con.execute(
                    """
                    SELECT return_3d FROM reddit_enriched
                    WHERE ticker = ? AND sentiment_weighted IS NOT NULL AND return_3d IS NOT NULL
                    ORDER BY sentiment_weighted DESC LIMIT 1
                    """,
                    [t],
                ).fetchone()
            except duckdb.Error:
                top_post = None
            if top_post and top_post[0] is not None:
                detail_lines.append(f"Kurs seit Top-Post (+3d): {top_post[0] * 100:+.1f}%")

            detail_lines.append("")

    segments = []
    if compact_lines:
        segments.append("\n".join(compact_lines).strip())
    if detail_lines:
        segments.append("\n".join(detail_lines).strip())
    return "\n\n".join(seg for seg in segments if seg).strip()<|MERGE_RESOLUTION|>--- conflicted
+++ resolved
@@ -74,11 +74,10 @@
         count = min(int(val // 500), 3)
         return "🔥" * count
 
-<<<<<<< HEAD
+
     detail_lines: list[str] = ["📊 Wallenstein Markt-Update"]
-=======
+
     lines = ["📊 Wallenstein Markt-Update"]
->>>>>>> f815465b
 
     multi_hits: list[tuple[str, int]] = []
     multi_hit_symbols: list[str] = []
@@ -130,13 +129,13 @@
 
         # --- ML Signale (Buy/Sell) ---
         if trending_rows:
-<<<<<<< HEAD
+
             detail_lines.append("")
             detail_lines.append("🔥 Reddit Trends:")
-=======
+
             lines.append("")
             lines.append("🔥 Reddit Trends:")
->>>>>>> f815465b
+
             for ticker, mentions, avg_up, hotness in trending_rows:
                 avg_val = float(avg_up) if avg_up is not None else 0.0
                 emoji = _hotness_to_emoji(hotness)
@@ -149,13 +148,12 @@
                 detail_lines.append(entry)
 
         if multi_hits:
-<<<<<<< HEAD
+
             detail_lines.append("")
             detail_lines.append("🔁 Mehrfach erwähnt:")
-=======
+
             lines.append("")
             lines.append("🔁 Mehrfach erwähnt:")
->>>>>>> f815465b
             for ticker, count in multi_hits:
                 entry = f"- {ticker}: {count} Posts"
                 weekly = weekly_map.get(str(ticker).upper()) if weekly_map else None
@@ -233,17 +231,17 @@
                 }
 
         if buy_rows or sell_rows:
-<<<<<<< HEAD
+
             detail_lines.append("")
             detail_lines.append("🚦 ML Signale (1d Horizont):")
             if buy_rows:
                 detail_lines.append("✅ Kauf:")
-=======
+
             lines.append("")
             lines.append("🚦 ML Signale (1d Horizont):")
             if buy_rows:
                 lines.append("✅ Kauf:")
->>>>>>> f815465b
+
                 for ticker, _signal, confidence, expected_return, as_of, version in buy_rows:
                     ticker_str = str(ticker).upper()
                     parts = []
@@ -265,15 +263,14 @@
                             pass
                     if version:
                         parts.append(str(version))
-<<<<<<< HEAD
+
                     detail_lines.append("- " + ticker_str + ": " + ", ".join(parts))
             if sell_rows:
                 detail_lines.append("⛔ Verkauf:")
-=======
+
                     lines.append("- " + ticker_str + ": " + ", ".join(parts))
             if sell_rows:
                 lines.append("⛔ Verkauf:")
->>>>>>> f815465b
                 for ticker, _signal, confidence, expected_return, as_of, version in sell_rows:
                     ticker_str = str(ticker).upper()
                     parts = []
@@ -295,7 +292,7 @@
                             pass
                     if version:
                         parts.append(str(version))
-<<<<<<< HEAD
+
                     detail_lines.append("- " + ticker_str + ": " + ", ".join(parts))
 
         if buy_rows or sell_rows:
@@ -421,12 +418,12 @@
         trend_summary = _format_trend_summary()
         if trend_summary:
             compact_lines.append(trend_summary)
-=======
+
                     lines.append("- " + ticker_str + ": " + ", ".join(parts))
 
         if buy_rows or sell_rows:
             lines.append("")
->>>>>>> f815465b
+
 
         # Preis- und Change-Daten vorbereiten
         price_source = None
@@ -479,11 +476,11 @@
                 alias_rows = []
             aliases = ", ".join(a for a, in alias_rows if a)
             if aliases:
-<<<<<<< HEAD
+
                 detail_lines.append(f"Alias: {aliases}")
-=======
+
                 lines.append(f"Alias: {aliases}")
->>>>>>> f815465b
+
             change_tuple = change_map.get(t.upper())
             change_pct: float | None = None
             if change_tuple:
@@ -498,19 +495,17 @@
                 price_bits.append(f"{eur:.2f} EUR")
             if change_pct is not None:
                 price_bits.append(f"1d {change_pct:+.2f}%")
-<<<<<<< HEAD
             detail_lines.append("Preis: " + (" | ".join(price_bits) if price_bits else "n/a"))
 
             weekly = weekly_map.get(str(t).upper()) if weekly_map else None
             if weekly is not None:
                 detail_lines.append(f"Trend 7d: {weekly * 100:+.1f}%")
-=======
             lines.append("Preis: " + (" | ".join(price_bits) if price_bits else "n/a"))
 
             weekly = weekly_map.get(str(t).upper()) if weekly_map else None
             if weekly is not None:
                 lines.append(f"Trend 7d: {weekly * 100:+.1f}%")
->>>>>>> f815465b
+
 
             try:
                 sent_row = con.execute(
@@ -524,11 +519,11 @@
             except duckdb.Error:
                 sent_row = None
             w_sent = sent_row[1] if sent_row and sent_row[1] is not None else 0.0
-<<<<<<< HEAD
+
             detail_lines.append(f"Sentiment 7d: {w_sent:+.2f}")
-=======
+
             lines.append(f"Sentiment 7d: {w_sent:+.2f}")
->>>>>>> f815465b
+
 
             try:
                 sent_row_1d = con.execute(
@@ -538,11 +533,8 @@
             except duckdb.Error:
                 sent_row_1d = None
             if sent_row_1d and sent_row_1d[0] is not None:
-<<<<<<< HEAD
                 detail_lines.append(f"Sentiment 1d: {sent_row_1d[0]:+.2f}")
-=======
                 lines.append(f"Sentiment 1d: {sent_row_1d[0]:+.2f}")
->>>>>>> f815465b
 
             try:
                 sent_row_24h = con.execute(
@@ -556,11 +548,8 @@
             except duckdb.Error:
                 sent_row_24h = None
             if sent_row_24h and sent_row_24h[0] is not None:
-<<<<<<< HEAD
                 detail_lines.append(f"Sentiment 24h: {sent_row_24h[0]:+.2f}")
-=======
                 lines.append(f"Sentiment 24h: {sent_row_24h[0]:+.2f}")
->>>>>>> f815465b
 
             try:
                 trend_today = con.execute(
