--- conflicted
+++ resolved
@@ -91,14 +91,14 @@
         count = min(int(val // 500), 3)
         return "🔥" * count
 
-<<<<<<< HEAD
+
     detail_lines: list[str] = ["📊 Wallenstein Markt-Update"]
-=======
+
 
     detail_lines: list[str] = ["📊 Wallenstein Markt-Update"]
 
     lines = ["📊 Wallenstein Markt-Update"]
->>>>>>> 9092a029
+
 
     multi_hits: list[tuple[str, int]] = []
     multi_hit_symbols: list[str] = []
@@ -150,10 +150,10 @@
 
         # --- ML Signale (Buy/Sell) ---
         if trending_rows:
-<<<<<<< HEAD
+
             detail_lines.append("")
             detail_lines.append("🔥 Reddit Trends:")
-=======
+
 
             detail_lines.append("")
             detail_lines.append("🔥 Reddit Trends:")
@@ -161,7 +161,7 @@
             lines.append("")
             lines.append("🔥 Reddit Trends:")
 
->>>>>>> 9092a029
+
             for ticker, mentions, avg_up, hotness in trending_rows:
                 avg_val = float(avg_up) if avg_up is not None else 0.0
                 emoji = _hotness_to_emoji(hotness)
@@ -174,17 +174,17 @@
                 detail_lines.append(entry)
 
         if multi_hits:
-<<<<<<< HEAD
+
             detail_lines.append("")
             detail_lines.append("🔁 Mehrfach erwähnt:")
-=======
+
 
             detail_lines.append("")
             detail_lines.append("🔁 Mehrfach erwähnt:")
 
             lines.append("")
             lines.append("🔁 Mehrfach erwähnt:")
->>>>>>> 9092a029
+
             for ticker, count in multi_hits:
                 entry = f"- {ticker}: {count} Posts"
                 weekly = weekly_map.get(str(ticker).upper()) if weekly_map else None
@@ -262,23 +262,19 @@
                 }
 
         if buy_rows or sell_rows:
-<<<<<<< HEAD
-=======
-
->>>>>>> 9092a029
+
             detail_lines.append("")
             detail_lines.append("🚦 ML Signale (1d Horizont):")
             if buy_rows:
                 detail_lines.append("✅ Kauf:")
-<<<<<<< HEAD
-=======
+
 
             lines.append("")
             lines.append("🚦 ML Signale (1d Horizont):")
             if buy_rows:
                 lines.append("✅ Kauf:")
 
->>>>>>> 9092a029
+
                 for ticker, _signal, confidence, expected_return, as_of, version in buy_rows:
                     ticker_str = str(ticker).upper()
                     parts = []
@@ -300,11 +296,11 @@
                             pass
                     if version:
                         parts.append(str(version))
-<<<<<<< HEAD
+
                     detail_lines.append("- " + ticker_str + ": " + ", ".join(parts))
             if sell_rows:
                 detail_lines.append("⛔ Verkauf:")
-=======
+
 
                     detail_lines.append("- " + ticker_str + ": " + ", ".join(parts))
             if sell_rows:
@@ -313,7 +309,7 @@
                     lines.append("- " + ticker_str + ": " + ", ".join(parts))
             if sell_rows:
                 lines.append("⛔ Verkauf:")
->>>>>>> 9092a029
+
                 for ticker, _signal, confidence, expected_return, as_of, version in sell_rows:
                     ticker_str = str(ticker).upper()
                     parts = []
@@ -335,10 +331,7 @@
                             pass
                     if version:
                         parts.append(str(version))
-<<<<<<< HEAD
-=======
-
->>>>>>> 9092a029
+
                     detail_lines.append("- " + ticker_str + ": " + ", ".join(parts))
 
         if buy_rows or sell_rows:
@@ -464,14 +457,13 @@
         trend_summary = _format_trend_summary()
         if trend_summary:
             compact_lines.append(trend_summary)
-<<<<<<< HEAD
-=======
+
 
                     lines.append("- " + ticker_str + ": " + ", ".join(parts))
 
         if buy_rows or sell_rows:
             lines.append("")
->>>>>>> 9092a029
+
 
 
         # Preis- und Change-Daten vorbereiten
@@ -525,15 +517,14 @@
                 alias_rows = []
             aliases = ", ".join(a for a, in alias_rows if a)
             if aliases:
-<<<<<<< HEAD
+
                 detail_lines.append(f"Alias: {aliases}")
-=======
+
 
                 detail_lines.append(f"Alias: {aliases}")
 
                 lines.append(f"Alias: {aliases}")
 
->>>>>>> 9092a029
             change_tuple = change_map.get(t.upper())
             change_pct: float | None = None
             if change_tuple:
@@ -549,12 +540,12 @@
             if change_pct is not None:
                 price_bits.append(f"1d {change_pct:+.2f}%")
             detail_lines.append("Preis: " + (" | ".join(price_bits) if price_bits else "n/a"))
-<<<<<<< HEAD
+
 
             weekly = weekly_map.get(str(t).upper()) if weekly_map else None
             if weekly is not None:
                 detail_lines.append(f"Trend 7d: {weekly * 100:+.1f}%")
-=======
+
 
             weekly = weekly_map.get(str(t).upper()) if weekly_map else None
             if weekly is not None:
@@ -565,7 +556,7 @@
             if weekly is not None:
                 lines.append(f"Trend 7d: {weekly * 100:+.1f}%")
 
->>>>>>> 9092a029
+
 
             try:
                 sent_row = con.execute(
@@ -579,15 +570,14 @@
             except duckdb.Error:
                 sent_row = None
             w_sent = sent_row[1] if sent_row and sent_row[1] is not None else 0.0
-<<<<<<< HEAD
+
             detail_lines.append(f"Sentiment 7d: {w_sent:+.2f}")
-=======
+
 
             detail_lines.append(f"Sentiment 7d: {w_sent:+.2f}")
 
             lines.append(f"Sentiment 7d: {w_sent:+.2f}")
 
->>>>>>> 9092a029
 
             try:
                 sent_row_1d = con.execute(
@@ -598,10 +588,8 @@
                 sent_row_1d = None
             if sent_row_1d and sent_row_1d[0] is not None:
                 detail_lines.append(f"Sentiment 1d: {sent_row_1d[0]:+.2f}")
-<<<<<<< HEAD
-=======
-                lines.append(f"Sentiment 1d: {sent_row_1d[0]:+.2f}")
->>>>>>> 9092a029
+      lines.append(f"Sentiment 1d: {sent_row_1d[0]:+.2f}")
+
 
             try:
                 sent_row_24h = con.execute(
@@ -616,10 +604,9 @@
                 sent_row_24h = None
             if sent_row_24h and sent_row_24h[0] is not None:
                 detail_lines.append(f"Sentiment 24h: {sent_row_24h[0]:+.2f}")
-<<<<<<< HEAD
-=======
+
                 lines.append(f"Sentiment 24h: {sent_row_24h[0]:+.2f}")
->>>>>>> 9092a029
+
 
             try:
                 trend_today = con.execute(
@@ -662,8 +649,7 @@
                 if version_val:
                     parts.append(str(version_val))
                 detail_lines.append("Signal: " + ", ".join(parts))
-<<<<<<< HEAD
-=======
+
 
             ticker_signal = latest_signals.get(t.upper())
             if ticker_signal and ticker_signal.get("signal"):
@@ -679,7 +665,7 @@
                 if version_val:
                     parts.append(str(version_val))
                 lines.append("Signal: " + ", ".join(parts))
->>>>>>> 9092a029
+
 
             try:
                 top_post = con.execute(
@@ -697,15 +683,14 @@
 
             detail_lines.append("")
 
-<<<<<<< HEAD
+
     compact_text = "\n".join(compact_lines).strip()
     detail_text = "\n".join(detail_lines).strip()
     return OverviewMessage(compact=compact_text, detailed=detail_text)
-=======
+
     segments = []
     if compact_lines:
         segments.append("\n".join(compact_lines).strip())
     if detail_lines:
         segments.append("\n".join(detail_lines).strip())
-    return "\n\n".join(seg for seg in segments if seg).strip()
->>>>>>> 9092a029
+    return "\n\n".join(seg for seg in segments if seg).strip()