--- conflicted
+++ resolved
@@ -62,14 +62,14 @@
                 )
                 con.execute("DROP TABLE reddit_posts")
                 con.execute("ALTER TABLE reddit_posts_tmp RENAME TO reddit_posts")
-<<<<<<< HEAD
+
             try:
                 con.execute(
                     "CREATE UNIQUE INDEX IF NOT EXISTS reddit_posts_id_idx ON reddit_posts(id)"
                 )
             except duckdb.Error:  # pragma: no cover - index may exist already
                 pass
-=======
+
             con.execute("CREATE UNIQUE INDEX IF NOT EXISTS reddit_posts_id_idx ON reddit_posts(id)")
         if table == "fx_rates":
             try:
@@ -94,7 +94,7 @@
             con.execute(
                 "CREATE UNIQUE INDEX IF NOT EXISTS fx_rates_date_pair_idx ON fx_rates(date, pair)"
             )
->>>>>>> 1cfe4653
+
 
 
 def validate_df(df, table_name: str):
