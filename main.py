import os
import time
import logging
from pathlib import Path
import requests
from dotenv import load_dotenv, find_dotenv

# --- .env laden ---
env_loaded = load_dotenv(find_dotenv(usecwd=True), override=True)
if not env_loaded:
    alt_path = Path(__file__).with_name(".env")
    load_dotenv(dotenv_path=alt_path, override=True)

# --- Logging ---
logging.basicConfig(level=logging.INFO, format="%(asctime)s %(levelname)s %(message)s")
log = logging.getLogger("wallenstein")

# --- Pfade/Konfig ---
DB_PATH = os.getenv("WALLENSTEIN_DB_PATH", "data/wallenstein.duckdb").strip()
STOCK_OVERVIEW_DIR = "stockOverview"
os.makedirs(STOCK_OVERVIEW_DIR, exist_ok=True)

TARGETS_CSV = os.path.join(STOCK_OVERVIEW_DIR, "price_targets.csv")
RECO_CSV    = os.path.join(STOCK_OVERVIEW_DIR, "recommendations.csv")

# Ticker
TICKERS = [t.strip().upper() for t in os.getenv("WALLENSTEIN_TICKERS", "NVDA,AMZN,SMCI").split(",") if t.strip()]

# Telegram
TELEGRAM_BOT_TOKEN = os.getenv("TELEGRAM_BOT_TOKEN", "").strip()
TELEGRAM_CHAT_ID   = os.getenv("TELEGRAM_CHAT_ID", "").strip()

# --- Projekt‑Module ---
from wallenstein.stock_data import update_prices, update_fx_rates
from wallenstein.db_utils import ensure_prices_view, get_latest_prices
from wallenstein.broker_targets import fetch_many
from wallenstein.db_targets import save_snapshots
from wallenstein.export_targets import export_latest_targets, export_latest_recs

# ---------- Utils ----------
def send_telegram(text: str) -> None:
    if not TELEGRAM_BOT_TOKEN or not TELEGRAM_CHAT_ID:
        log.warning("Telegram nicht konfiguriert – Nachricht nicht gesendet.")
        return
    url = f"https://api.telegram.org/bot{TELEGRAM_BOT_TOKEN}/sendMessage"
    try:
        r = requests.post(url, json={"chat_id": TELEGRAM_CHAT_ID, "text": text}, timeout=15)
        if r.ok:
            try:
                data = r.json()
                mid = data.get("result", {}).get("message_id")
            except Exception:
                mid = "n/a"
            log.info(f"Telegram OK → message_id={mid}")
        else:
            log.warning(f"Telegram API {r.status_code}: {r.text[:200]}")
    except Exception as e:
        log.error(f"Telegram SendError: {e}")


# ---------- Main ----------
def main() -> int:
    t0 = time.time()
    log.info("🚀 Start Wallenstein: Pipeline-Run")

    # 1) Kurse und FX-Daten aktualisieren
    try:
        added = update_prices(DB_PATH, TICKERS)
        if added:
            log.info(f"✅ Kursdaten aktualisiert: +{added} neue Zeilen")
    except Exception as e:
        log.error(f"❌ Kursupdate fehlgeschlagen: {e}")

    try:
        fx_added = update_fx_rates(DB_PATH)
        log.info(f"FX-Update: +{fx_added} neue EURUSD-Zeilen")
    except Exception as e:
        log.error(f"❌ FX-Update fehlgeschlagen: {e}")

    ensure_prices_view(DB_PATH, view_name="stocks", table_name="prices")
    prices_usd = get_latest_prices(DB_PATH, TICKERS, use_eur=False)
    prices_eur = get_latest_prices(DB_PATH, TICKERS, use_eur=True)
    log.info(f"USD: {prices_usd} | EUR: {prices_eur}")

    send_telegram(
        "📊 Wallenstein Preise\n" +
        "\n".join(
            f"{t}: {prices_usd.get(t):.2f} USD | {prices_eur.get(t):.2f} EUR"
            if prices_usd.get(t) is not None and prices_eur.get(t) is not None
            else f"{t}: n/a"
            for t in TICKERS
        )
    )

    # 2) Broker-Ziele holen und speichern
    try:
        snapshots = fetch_many(TICKERS)
        save_snapshots(DB_PATH, snapshots)
        if snapshots:
            lines = []
            for s in snapshots:
                if "error" in s:
                    lines.append(f"{s.get('ticker')}: {s['error']}")
                else:
<<<<<<< HEAD
                    mean = s.get("target_mean")
                    high = s.get("target_high")
                    low = s.get("target_low")
                    lines.append(
                        f"{s.get('ticker')}: mean {mean if mean is not None else 'n/a'} "
                        f"high {high if high is not None else 'n/a'} "
                        f"low {low if low is not None else 'n/a'}"
=======
                    lines.append(
                        f"{s.get('ticker')}: mean {s.get('target_mean', 'n/a')} "
                        f"high {s.get('target_high', 'n/a')} low {s.get('target_low', 'n/a')}"
>>>>>>> 39438483
                    )
            send_telegram("🎯 Broker Price Targets\n" + "\n".join(lines))
    except Exception as e:
        log.error(f"❌ Broker-Ziele fehlgeschlagen: {e}")

    # 3) CSV-Exporte
    try:
        export_latest_targets(DB_PATH, TARGETS_CSV, TICKERS)
        log.info(f"✅ price_targets.csv exportiert → {TARGETS_CSV}")
    except Exception as e:
        log.error(f"❌ Export price_targets.csv fehlgeschlagen: {e}")

    try:
        export_latest_recs(DB_PATH, RECO_CSV, TICKERS)
        log.info(f"✅ recommendations.csv exportiert → {RECO_CSV}")
    except Exception as e:
        log.error(f"❌ Export recommendations.csv fehlgeschlagen: {e}")

    log.info(f"🏁 Fertig in {time.time() - t0:.1f}s")
    return 0


if __name__ == "__main__":
    raise SystemExit(main())
<|MERGE_RESOLUTION|>--- conflicted
+++ resolved
@@ -102,7 +102,7 @@
                 if "error" in s:
                     lines.append(f"{s.get('ticker')}: {s['error']}")
                 else:
-<<<<<<< HEAD
+codex/normalize-and-log-finnhub-response-snippet-ggbtlc
                     mean = s.get("target_mean")
                     high = s.get("target_high")
                     low = s.get("target_low")
@@ -110,11 +110,11 @@
                         f"{s.get('ticker')}: mean {mean if mean is not None else 'n/a'} "
                         f"high {high if high is not None else 'n/a'} "
                         f"low {low if low is not None else 'n/a'}"
-=======
+
                     lines.append(
                         f"{s.get('ticker')}: mean {s.get('target_mean', 'n/a')} "
                         f"high {s.get('target_high', 'n/a')} low {s.get('target_low', 'n/a')}"
->>>>>>> 39438483
+ main
                     )
             send_telegram("🎯 Broker Price Targets\n" + "\n".join(lines))
     except Exception as e:
