--- conflicted
+++ resolved
@@ -256,17 +256,17 @@
     # Sentiment-Aggregate berechnen
     try:
         with duckdb.connect(DB_PATH) as con:
-<<<<<<< HEAD
+
             agg_rows = compute_reddit_sentiment(con, backfill_days=14)
             log.info(f"Sentiment-Aggregate aktualisiert: {agg_rows}")
-=======
+
             h_count, d_count = compute_reddit_sentiment_aggregates(
                 con, backfill_days=14
             )
             log.info(
                 f"Sentiment-Aggregate aktualisiert: hourly rows ~{h_count}, daily rows ~{d_count}"
             )
->>>>>>> bee0aefe
+
     except Exception as e:
         log.error(f"❌ Sentiment-Aggregate fehlgeschlagen: {e}")
 
