--- conflicted
+++ resolved
@@ -69,7 +69,7 @@
 def main() -> int:
     t0 = time.time()
     log.info("🚀 Start Wallenstein: Pipeline-Run")
-<<<<<<< HEAD
+
 
     # 1) Kurse aktualisieren
     try:
@@ -82,7 +82,7 @@
     # 2) Reddit-Daten aktualisieren
     try:
         reddit_posts = update_reddit_data(
-=======
+
     reddit_posts = {t: [] for t in TICKERS}
     added = 0
     fx_added = 0
@@ -90,7 +90,6 @@
         fut_prices = executor.submit(update_prices, DB_PATH, TICKERS)
         fut_reddit = executor.submit(
             update_reddit_data,
->>>>>>> 6028b3c0
             TICKERS,
             ["wallstreetbets", "wallstreetbetsGer", "mauerstrassenwetten"],
             include_comments=True,
