--- conflicted
+++ resolved
@@ -121,8 +121,7 @@
     return tickers
 
 
-<<<<<<< HEAD
-=======
+
 def train_model_for_ticker(
     ticker: str,
     db_path: str,
@@ -171,7 +170,7 @@
         return ticker, None, None, None, None, None
 
 
->>>>>>> 25ed8b70
+
 # ---------- Main ----------
 def run_pipeline(tickers: list[str] | None = None) -> int:
     """Execute the complete Wallenstein data pipeline.
@@ -293,22 +292,21 @@
                 sentiment_frames[ticker] = (
                     df_valid.groupby("date")["sentiment"].mean().reset_index()
                 )
-<<<<<<< HEAD
                 sentiments[ticker] = float(df_valid["sentiment"].dropna().mean() or 0.0)
             else:
                 sentiment_frames[ticker] = pd.DataFrame(columns=["date", "sentiment"])
                 sentiments[ticker] = 0.0
-=======
+
                 # Durchschnittliches Sentiment für den Ticker (derzeit nicht weiterverwendet)
                 _ = float(df_valid["sentiment"].dropna().mean() or 0.0)
             else:
                 sentiment_frames[ticker] = pd.DataFrame(columns=["date", "sentiment"])
->>>>>>> 25ed8b70
+
         else:
             sentiment_frames[ticker] = pd.DataFrame(columns=["date", "sentiment"])
 
     # --- Per-Stock-Modell trainieren (parallel, read-only Zugriffe auf DuckDB sind ok) ---
-<<<<<<< HEAD
+
     def _train(t: str):
         try:
             with duckdb.connect(DB_PATH) as con:
@@ -336,11 +334,11 @@
 
     with ThreadPoolExecutor(max_workers=settings.PIPELINE_MAX_WORKERS) as ex:
         for t, acc, f1, roc_auc, precision, recall in ex.map(_train, tickers):
-=======
+
     train = partial(train_model_for_ticker, db_path=DB_PATH, sentiment_frames=sentiment_frames)
     with ThreadPoolExecutor() as ex:
         for t, acc, f1, roc_auc, precision, recall in ex.map(train, tickers):
->>>>>>> 25ed8b70
+
             if acc is not None:
                 roc_disp = roc_auc if roc_auc is not None else float("nan")
                 log.info(
