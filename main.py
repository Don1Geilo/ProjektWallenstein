--- conflicted
+++ resolved
@@ -352,7 +352,7 @@
                 known = [c for c in cands if getattr(c, "is_known", True)]
                 unknown = [c for c in cands if not getattr(c, "is_known", True)]
                 if known:
-<<<<<<< HEAD
+
                     missing_weekly = [
                         c.symbol for c in known if getattr(c, "weekly_return", None) is None
                     ]
@@ -376,7 +376,6 @@
                         if weekly is not None:
                             base += f", 7d {weekly * 100:+.1f}%"
                         return base
-=======
                     def _format_candidate(cand):
                         weekly = getattr(cand, "weekly_return", None)
                         if weekly is None:
@@ -385,7 +384,6 @@
                             f"{cand.symbol} (m24h={cand.mentions_24h}, x{cand.lift:.1f}, "
                             f"7d {weekly * 100:+.1f}%)"
                         )
->>>>>>> a5fc0ea4
 
                     top_preview = ", ".join(
                         [_format_candidate(c) for c in known[:5]]
