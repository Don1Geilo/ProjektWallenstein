import os

import duckdb

os.environ.setdefault('CLIENT_ID', 'x')
os.environ.setdefault('CLIENT_SECRET', 'x')
os.environ.setdefault('REDDIT_CLIENT_ID', 'x')
os.environ.setdefault('REDDIT_CLIENT_SECRET', 'x')
os.environ.setdefault('REDDIT_USER_AGENT', 'x')
os.environ.setdefault('TELEGRAM_BOT_TOKEN', 'x')

from wallenstein.overview import generate_overview


def test_generate_overview_has_compact_intro(monkeypatch):
    def fake_get_latest_prices(db_path, tickers, use_eur=False):
        return {t: (1.11 if use_eur else 2.22) for t in tickers}

    monkeypatch.setattr('wallenstein.overview.get_latest_prices', fake_get_latest_prices)
    monkeypatch.setattr(
        'wallenstein.overview.fetch_weekly_returns',
        lambda *args, **kwargs: {str(sym).upper(): 0.05 for sym in args[1]},
    )

    result = generate_overview(['NVDA'], reddit_posts={'NVDA': []})
<<<<<<< HEAD
    assert result.compact.startswith("⚡️ Schnellüberblick\n")
    assert 'Top Kauf-Signale:' in result.compact
=======

    assert result.startswith("⚡️ Schnellüberblick\n")
    assert 'Top Kauf-Signale:' in result

    assert result.startswith("📊 Wallenstein Markt-Update\n")

>>>>>>> 9092a029


def test_generate_overview_fetches_missing_price(monkeypatch):
    def fake_get_latest_prices(db_path, tickers, use_eur=False):
        return {t: None for t in tickers}

    monkeypatch.setattr('wallenstein.overview.get_latest_prices', fake_get_latest_prices)
    monkeypatch.setattr('wallenstein.overview._fetch_latest_price', lambda t: 42.0)
    monkeypatch.setattr('wallenstein.overview._fetch_usd_per_eur_rate', lambda: 2.0)
    monkeypatch.setattr(
        'wallenstein.overview.fetch_weekly_returns',
        lambda *args, **kwargs: {str(sym).upper(): 0.05 for sym in args[1]},
    )

    result = generate_overview(['MSFT'], reddit_posts={'MSFT': []})
<<<<<<< HEAD
    assert 'Preis: 42.00 USD | 21.00 EUR' in result.detailed
=======
    assert 'Preis: 42.00 USD | 21.00 EUR' in result
>>>>>>> 9092a029


def test_generate_overview_includes_latest_sentiment(monkeypatch, tmp_path):
    db_path = tmp_path / 'db.duckdb'
    con = duckdb.connect(str(db_path))
    con.execute(
        "CREATE TABLE reddit_sentiment_daily (ticker VARCHAR, date DATE, sentiment_weighted DOUBLE)"
    )
    con.execute(
        "INSERT INTO reddit_sentiment_daily VALUES ('NVDA', CURRENT_DATE, 0.5)"
    )
    con.close()

    monkeypatch.setattr(
        'wallenstein.overview.get_latest_prices',
        lambda db_path, tickers, use_eur=False: {t: 1.0 for t in tickers},
    )
    monkeypatch.setattr('wallenstein.overview.DB_PATH', str(db_path))
    monkeypatch.setattr(
        'wallenstein.overview.fetch_weekly_returns',
        lambda *args, **kwargs: {str(sym).upper(): 0.05 for sym in args[1]},
    )

    result = generate_overview(['NVDA'], reddit_posts={'NVDA': []})
<<<<<<< HEAD
    assert 'Sentiment 1d: +0.50' in result.detailed
=======
    assert 'Sentiment 1d: +0.50' in result
>>>>>>> 9092a029


def test_generate_overview_lists_aliases(monkeypatch, tmp_path):
    db_path = tmp_path / 'db.duckdb'
    con = duckdb.connect(str(db_path))
    con.execute(
        "CREATE TABLE ticker_aliases (ticker VARCHAR, alias VARCHAR, source VARCHAR)"
    )
    con.execute(
        "INSERT INTO ticker_aliases VALUES ('NVDA', 'nvidia', 'seed')"
    )
    con.close()

    monkeypatch.setattr(
        'wallenstein.overview.get_latest_prices',
        lambda db_path, tickers, use_eur=False: {t: 1.0 for t in tickers},
    )
    monkeypatch.setattr('wallenstein.overview.DB_PATH', str(db_path))
    monkeypatch.setattr(
        'wallenstein.overview.fetch_weekly_returns',
        lambda *args, **kwargs: {str(sym).upper(): 0.05 for sym in args[1]},
    )

    result = generate_overview(['NVDA'], reddit_posts={'NVDA': []})
    assert 'Alias: nvidia' in result.detailed


def test_generate_overview_includes_trending_section(monkeypatch, tmp_path):
    db_path = tmp_path / 'db.duckdb'
    con = duckdb.connect(str(db_path))
    con.execute(
        "CREATE TABLE reddit_trends (date DATE, ticker VARCHAR, mentions INTEGER, avg_upvotes DOUBLE, hotness DOUBLE)"
    )
    con.execute(
        "INSERT INTO reddit_trends VALUES (CURRENT_DATE, 'TSLA', 5, 10.0, 100.0)"
    )
    con.close()

    monkeypatch.setattr(
        'wallenstein.overview.get_latest_prices',
        lambda db_path, tickers, use_eur=False: {t: 1.0 for t in tickers},
    )
    monkeypatch.setattr('wallenstein.overview.DB_PATH', str(db_path))
    monkeypatch.setattr(
        'wallenstein.overview.fetch_weekly_returns',
        lambda *args, **kwargs: {str(sym).upper(): 0.05 for sym in args[1]},
    )

    result = generate_overview(['TSLA'], reddit_posts={'TSLA': []})
<<<<<<< HEAD
    text = str(result)
    assert '🔥 Reddit Trends:' in text
    assert '- TSLA: 5 Mentions' in text
    assert '7d +5.0%' in text
=======
    assert '🔥 Reddit Trends:' in result
    assert '- TSLA: 5 Mentions' in result
    assert '7d +5.0%' in result
>>>>>>> 9092a029


def test_generate_overview_lists_multi_hits(monkeypatch, tmp_path):
    db_path = tmp_path / 'db.duckdb'
    duckdb.connect(str(db_path)).close()

    monkeypatch.setattr(
        'wallenstein.overview.get_latest_prices',
        lambda db_path, tickers, use_eur=False: {t: 1.0 for t in tickers},
    )
    monkeypatch.setattr('wallenstein.overview.DB_PATH', str(db_path))
    captured: dict[str, list[str]] = {}

    def fake_fetch_weekly_returns(con, symbols, max_symbols=None):
        seq = [str(sym) for sym in symbols]
        captured['symbols'] = seq
        return {str(sym).upper(): 0.05 for sym in seq}

    monkeypatch.setattr(
        'wallenstein.overview.fetch_weekly_returns', fake_fetch_weekly_returns,
    )

    result = generate_overview(
        ['MSFT'], reddit_posts={'NVDA': [{}, {}]}
    )
<<<<<<< HEAD
    detail = result.detailed
    assert '🔁 Mehrfach erwähnt:' in detail
    assert '- NVDA: 2 Posts, 7d +5.0%' in detail
=======
    assert '🔁 Mehrfach erwähnt:' in result
    assert '- NVDA: 2 Posts, 7d +5.0%' in result
>>>>>>> 9092a029
    assert 'NVDA' in captured['symbols']

    assert '- NVDA: 2 Posts' in detail



def test_generate_overview_includes_weekly_line(monkeypatch, tmp_path):
    db_path = tmp_path / 'db.duckdb'
    duckdb.connect(str(db_path)).close()

    monkeypatch.setattr(
        'wallenstein.overview.get_latest_prices',
        lambda db_path, tickers, use_eur=False: {t: 10.0 for t in tickers},
    )
    monkeypatch.setattr('wallenstein.overview.DB_PATH', str(db_path))
    monkeypatch.setattr(
        'wallenstein.overview.fetch_weekly_returns',
        lambda *args, **kwargs: {str(sym).upper(): 0.12 for sym in args[1]},
    )

    result = generate_overview(['AMZN'], reddit_posts={'AMZN': []})
<<<<<<< HEAD
    assert 'Trend 7d: +12.0%' in result.detailed
=======
    assert 'Trend 7d: +12.0%' in result
>>>>>>> 9092a029


def test_generate_overview_includes_ml_predictions(monkeypatch, tmp_path):
    db_path = tmp_path / 'db.duckdb'
    con = duckdb.connect(str(db_path))
    con.execute(
        "CREATE TABLE predictions (as_of TIMESTAMP, ticker TEXT, horizon_days INT, signal TEXT, confidence DOUBLE, expected_return DOUBLE, version TEXT)"
    )
    con.execute(
        "CREATE TABLE model_training_state (ticker TEXT, latest_price_date DATE, price_row_count INT, latest_sentiment_date DATE, sentiment_row_count INT, latest_post_utc TIMESTAMP, trained_at TIMESTAMP, accuracy DOUBLE, f1 DOUBLE, roc_auc DOUBLE, precision_score DOUBLE, recall_score DOUBLE, avg_strategy_return DOUBLE, long_win_rate DOUBLE)"
    )
    con.execute(
        "INSERT INTO predictions VALUES (TIMESTAMP '2024-03-01 12:00:00', 'NVDA', 1, 'buy', 0.72, 0.015, 'ml-v2')"
    )
    con.execute(
        "INSERT INTO model_training_state VALUES ('NVDA', CURRENT_DATE, 100, CURRENT_DATE, 80, CURRENT_TIMESTAMP, CURRENT_TIMESTAMP, 0.68, 0.62, 0.70, 0.64, 0.59, 0.02, 0.6)"
    )
    con.close()

    monkeypatch.setattr(
        'wallenstein.overview.get_latest_prices',
        lambda db_path, tickers, use_eur=False: {t: 10.0 for t in tickers},
    )
    monkeypatch.setattr('wallenstein.overview.DB_PATH', str(db_path))
    monkeypatch.setattr(
        'wallenstein.overview.fetch_weekly_returns',
        lambda *args, **kwargs: {str(sym).upper(): 0.05 for sym in args[1]},
    )

    result = generate_overview(['NVDA'], reddit_posts={'NVDA': []})
<<<<<<< HEAD
    detail = result.detailed
    assert '🚦 ML Signale (1d Horizont):' in str(result)
    assert '- NVDA: 72.0% Conviction' in detail
    assert 'Erwartung +1.50%' in detail
    assert 'Backtest Ø +2.00%' in detail
    assert 'Trefferquote 60.0%' in detail
    assert 'ml-v2' in detail
=======
    assert '🚦 ML Signale (1d Horizont):' in result
    assert '- NVDA: 72.0% Conviction' in result
    assert 'Erwartung +1.50%' in result
    assert 'Backtest Ø +2.00%' in result
    assert 'Trefferquote 60.0%' in result
    assert 'ml-v2' in result
>>>>>>> 9092a029
<|MERGE_RESOLUTION|>--- conflicted
+++ resolved
@@ -23,17 +23,16 @@
     )
 
     result = generate_overview(['NVDA'], reddit_posts={'NVDA': []})
-<<<<<<< HEAD
+
     assert result.compact.startswith("⚡️ Schnellüberblick\n")
     assert 'Top Kauf-Signale:' in result.compact
-=======
+
 
     assert result.startswith("⚡️ Schnellüberblick\n")
     assert 'Top Kauf-Signale:' in result
 
     assert result.startswith("📊 Wallenstein Markt-Update\n")
 
->>>>>>> 9092a029
 
 
 def test_generate_overview_fetches_missing_price(monkeypatch):
@@ -49,11 +48,9 @@
     )
 
     result = generate_overview(['MSFT'], reddit_posts={'MSFT': []})
-<<<<<<< HEAD
     assert 'Preis: 42.00 USD | 21.00 EUR' in result.detailed
-=======
     assert 'Preis: 42.00 USD | 21.00 EUR' in result
->>>>>>> 9092a029
+
 
 
 def test_generate_overview_includes_latest_sentiment(monkeypatch, tmp_path):
@@ -78,11 +75,11 @@
     )
 
     result = generate_overview(['NVDA'], reddit_posts={'NVDA': []})
-<<<<<<< HEAD
+
     assert 'Sentiment 1d: +0.50' in result.detailed
-=======
+
     assert 'Sentiment 1d: +0.50' in result
->>>>>>> 9092a029
+
 
 
 def test_generate_overview_lists_aliases(monkeypatch, tmp_path):
@@ -132,16 +129,15 @@
     )
 
     result = generate_overview(['TSLA'], reddit_posts={'TSLA': []})
-<<<<<<< HEAD
     text = str(result)
     assert '🔥 Reddit Trends:' in text
     assert '- TSLA: 5 Mentions' in text
     assert '7d +5.0%' in text
-=======
+
     assert '🔥 Reddit Trends:' in result
     assert '- TSLA: 5 Mentions' in result
     assert '7d +5.0%' in result
->>>>>>> 9092a029
+
 
 
 def test_generate_overview_lists_multi_hits(monkeypatch, tmp_path):
@@ -167,14 +163,13 @@
     result = generate_overview(
         ['MSFT'], reddit_posts={'NVDA': [{}, {}]}
     )
-<<<<<<< HEAD
+
     detail = result.detailed
     assert '🔁 Mehrfach erwähnt:' in detail
     assert '- NVDA: 2 Posts, 7d +5.0%' in detail
-=======
+
     assert '🔁 Mehrfach erwähnt:' in result
     assert '- NVDA: 2 Posts, 7d +5.0%' in result
->>>>>>> 9092a029
     assert 'NVDA' in captured['symbols']
 
     assert '- NVDA: 2 Posts' in detail
@@ -196,11 +191,10 @@
     )
 
     result = generate_overview(['AMZN'], reddit_posts={'AMZN': []})
-<<<<<<< HEAD
     assert 'Trend 7d: +12.0%' in result.detailed
-=======
+
     assert 'Trend 7d: +12.0%' in result
->>>>>>> 9092a029
+
 
 
 def test_generate_overview_includes_ml_predictions(monkeypatch, tmp_path):
@@ -231,7 +225,6 @@
     )
 
     result = generate_overview(['NVDA'], reddit_posts={'NVDA': []})
-<<<<<<< HEAD
     detail = result.detailed
     assert '🚦 ML Signale (1d Horizont):' in str(result)
     assert '- NVDA: 72.0% Conviction' in detail
@@ -239,11 +232,9 @@
     assert 'Backtest Ø +2.00%' in detail
     assert 'Trefferquote 60.0%' in detail
     assert 'ml-v2' in detail
-=======
     assert '🚦 ML Signale (1d Horizont):' in result
     assert '- NVDA: 72.0% Conviction' in result
     assert 'Erwartung +1.50%' in result
     assert 'Backtest Ø +2.00%' in result
     assert 'Trefferquote 60.0%' in result
     assert 'ml-v2' in result
->>>>>>> 9092a029
