--- conflicted
+++ resolved
@@ -23,12 +23,12 @@
     )
 
     result = generate_overview(['NVDA'], reddit_posts={'NVDA': []})
-<<<<<<< HEAD
+
     assert result.startswith("⚡️ Schnellüberblick\n")
     assert 'Top Kauf-Signale:' in result
-=======
+
     assert result.startswith("📊 Wallenstein Markt-Update\n")
->>>>>>> f815465b
+
 
 
 def test_generate_overview_fetches_missing_price(monkeypatch):
