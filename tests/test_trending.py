from datetime import datetime, timedelta, timezone

import duckdb
import pytest

from wallenstein.aliases import add_alias
from wallenstein.db_schema import ensure_tables
from wallenstein.reddit_scraper import detect_trending_tickers
import wallenstein.trending as trending
from wallenstein.trending import scan_reddit_for_candidates


def test_detect_trending_tickers():
    now = datetime.now(timezone.utc)
    data = {
        "AAA": [
            {"created_utc": now - timedelta(hours=1), "text": "aaa"},
            {"created_utc": now - timedelta(hours=2), "text": "aaa"},
            {"created_utc": now - timedelta(hours=3), "text": "aaa"},
        ],
        "BBB": [
            {"created_utc": now - timedelta(days=2), "text": "bbb"},
            {"created_utc": now - timedelta(days=3), "text": "bbb"},
        ],
    }

    trending = detect_trending_tickers(
        data, window_hours=24, baseline_days=7, min_mentions=3, ratio=2.0
    )

    assert "AAA" in trending
    assert "BBB" not in trending


def _insert_posts(con: duckdb.DuckDBPyConnection, rows: list[tuple]):
    con.executemany(
        """
        INSERT INTO reddit_posts (id, created_utc, title, text, upvotes)
        VALUES (?, ?, ?, ?, ?)
        """,
        rows,
    )


def test_scan_candidates_detects_new_symbol_marked_unknown():
    con = duckdb.connect(database=":memory:")
    ensure_tables(con)

    now = datetime.now(timezone.utc)
    rows = [
        ("p1", now - timedelta(hours=1), "🚀 $NEW to the moon", "", 42),
        ("p2", now - timedelta(hours=2), "$NEW again", "", 30),
    ]
    _insert_posts(con, rows)

    candidates = scan_reddit_for_candidates(
        con,
        lookback_days=2,
        window_hours=24,
        min_mentions=1,
        min_lift=1.0,
    )

    new_candidate = next(c for c in candidates if c.symbol == "NEW")
    assert new_candidate.is_known is False


def test_scan_candidates_marks_known_symbols():
    con = duckdb.connect(database=":memory:")
    ensure_tables(con)

    add_alias(con, "TSLA", "tesla")
    now = datetime.now(timezone.utc)
    rows = [
        ("p1", now - timedelta(hours=1), "$TSLA to the moon", "", 15),
        ("p2", now - timedelta(hours=3), "Holding TSLA", "", 10),
    ]
    _insert_posts(con, rows)

    candidates = scan_reddit_for_candidates(
        con,
        lookback_days=2,
        window_hours=24,
        min_mentions=1,
        min_lift=1.0,
    )

    tsla_candidate = next(c for c in candidates if c.symbol == "TSLA")
    assert tsla_candidate.is_known is True


def test_scan_candidates_handles_dot_symbol():
    con = duckdb.connect(database=":memory:")
    ensure_tables(con)

    add_alias(con, "BRK.B", "berkshire")
    now = datetime.now(timezone.utc)
    rows = [
        ("p1", now - timedelta(hours=1), "Buying $BRK.B today", "", 12),
        ("p2", now - timedelta(hours=2), "Long BRK.B", "", 8),
    ]
    _insert_posts(con, rows)

    candidates = scan_reddit_for_candidates(
        con,
        lookback_days=2,
        window_hours=24,
        min_mentions=1,
        min_lift=1.0,
    )

    brkb_candidate = next(c for c in candidates if c.symbol == "BRK.B")
    assert brkb_candidate.is_known is True


def test_scan_candidates_adds_weekly_return_from_prices():
    con = duckdb.connect(database=":memory:")
    ensure_tables(con)

    add_alias(con, "TSLA", "tesla")
    now = datetime.now(timezone.utc)
    rows = [
        ("p1", now - timedelta(hours=1), "$TSLA rockets", "", 18),
        ("p2", now - timedelta(hours=3), "Holding TSLA", "", 7),
    ]
    _insert_posts(con, rows)

    price_rows = [
        (
            (now - timedelta(days=7)).date(),
            "TSLA",
            100.0,
            105.0,
            99.0,
            102.0,
            102.0,
            1_000,
        ),
        (
            now.date(),
            "TSLA",
            110.0,
            115.0,
            108.0,
            112.0,
            112.0,
            1_200,
        ),
    ]
    con.executemany(
        """
        INSERT INTO prices (date, ticker, open, high, low, close, adj_close, volume)
        VALUES (?, ?, ?, ?, ?, ?, ?, ?)
        """,
        price_rows,
    )

    candidates = scan_reddit_for_candidates(
        con,
        lookback_days=2,
        window_hours=24,
        min_mentions=1,
        min_lift=1.0,
    )

    tsla_candidate = next(c for c in candidates if c.symbol == "TSLA")
    assert tsla_candidate.weekly_return is not None
    expected = 112.0 / 102.0 - 1
<<<<<<< HEAD
    assert tsla_candidate.weekly_return == pytest.approx(expected, rel=1e-3)


def test_scan_candidates_prefers_display_order_for_weekly(monkeypatch):
    """Top candidates should receive weekly returns even with many symbols."""

    con = duckdb.connect(database=":memory:")
    ensure_tables(con)

    tickers = [
        "AAPL",
        "AMD",
        "AMZN",
        "BABA",
        "GME",
        "GOOG",
        "META",
        "MSFT",
        "NIO",
        "NVDA",
        "PLTR",
        "TSLA",
    ]

    now = datetime.now(timezone.utc)
    for t in tickers:
        add_alias(con, t, t.lower())

    rows = []
    for idx, ticker in enumerate(tickers):
        for j in range(idx + 1):
            rows.append(
                (
                    f"{ticker}{j}",
                    now - timedelta(hours=j + 1),
                    f"$ {ticker}",
                    "",
                    5,
                )
            )
    _insert_posts(con, rows)

    monkeypatch.setattr(trending, "_weekly_return_from_db", lambda *_: None)
    weekly_values = {"TSLA": 0.42, "PLTR": 0.21}
    monkeypatch.setattr(
        trending,
        "_weekly_return_from_yfinance",
        lambda symbol: weekly_values.get(symbol, 0.0),
    )

    candidates = scan_reddit_for_candidates(
        con,
        lookback_days=7,
        window_hours=24,
        min_mentions=1,
        min_lift=1.0,
    )

    top_symbols = [c.symbol for c in candidates[:2]]
    assert "TSLA" in top_symbols and "PLTR" in top_symbols

    for sym in ("TSLA", "PLTR"):
        cand = next(c for c in candidates if c.symbol == sym)
        assert cand.weekly_return == pytest.approx(weekly_values[sym])
=======
    assert tsla_candidate.weekly_return == pytest.approx(expected, rel=1e-3)
>>>>>>> a5fc0ea4
<|MERGE_RESOLUTION|>--- conflicted
+++ resolved
@@ -166,7 +166,6 @@
     tsla_candidate = next(c for c in candidates if c.symbol == "TSLA")
     assert tsla_candidate.weekly_return is not None
     expected = 112.0 / 102.0 - 1
-<<<<<<< HEAD
     assert tsla_candidate.weekly_return == pytest.approx(expected, rel=1e-3)
 
 
@@ -189,6 +188,7 @@
         "NVDA",
         "PLTR",
         "TSLA",
+
     ]
 
     now = datetime.now(timezone.utc)
@@ -231,6 +231,3 @@
     for sym in ("TSLA", "PLTR"):
         cand = next(c for c in candidates if c.symbol == sym)
         assert cand.weekly_return == pytest.approx(weekly_values[sym])
-=======
-    assert tsla_candidate.weekly_return == pytest.approx(expected, rel=1e-3)
->>>>>>> a5fc0ea4
