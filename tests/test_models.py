import sys
from pathlib import Path

import numpy as np
import pandas as pd


ROOT = Path(__file__).resolve().parents[1]
if str(ROOT) not in sys.path:
    sys.path.insert(0, str(ROOT))

from wallenstein.models import backtest_strategy, train_per_stock


def test_train_per_stock_basic():
    np.random.seed(0)
    dates = pd.date_range("2024-01-01", periods=60, freq="D")
    df = pd.DataFrame({
        "date": dates,
        "close": 10 + np.cumsum(np.random.randn(60)),
        "sentiment": np.sin(np.linspace(0, 3, 60)),
    })
    acc, f1, roc_auc, precision, recall = train_per_stock(df, n_splits=3)
    print(
        f"Accuracy: {acc:.3f}, F1: {f1:.3f}, ROC-AUC: {roc_auc:.3f},"
        f" Precision: {precision:.3f}, Recall: {recall:.3f}"
    )
    assert acc is not None and f1 is not None
    assert roc_auc is not None and 0.0 <= roc_auc <= 1.0
    assert 0.0 <= acc <= 1.0
    assert 0.0 <= f1 <= 1.0
    assert 0.0 <= precision <= 1.0
    assert 0.0 <= recall <= 1.0


def test_train_per_stock_smote():
    np.random.seed(2)
    n = 50
    dates = pd.date_range("2024-01-01", periods=n, freq="D")
    increments = np.ones(n)
    increments[-5:] = -1
    close = 10 + np.cumsum(increments)
    df = pd.DataFrame({
        "date": dates,
        "close": close,
        "sentiment": np.random.randn(n),
    })
    acc, f1 = train_per_stock(df, n_splits=3, balance_method="smote")
    assert acc is not None
    assert f1 is not None


def test_train_per_stock_undersample():
    np.random.seed(3)
    n = 50
    dates = pd.date_range("2024-01-01", periods=n, freq="D")
    increments = np.ones(n)
    increments[-5:] = -1
    close = 5 + np.cumsum(increments)
    df = pd.DataFrame({
        "date": dates,
        "close": close,
        "sentiment": np.random.randn(n),
    })
    acc, f1 = train_per_stock(df, n_splits=3, balance_method="undersample")
    assert acc is not None
    assert f1 is not None


def test_train_per_stock_random_forest():
    np.random.seed(1)
    dates = pd.date_range("2024-01-01", periods=60, freq="D")
    df = pd.DataFrame({
        "date": dates,
        "close": 20 + np.cumsum(np.random.randn(60)),
        "sentiment": np.cos(np.linspace(0, 4, 60)),
    })
    acc, f1, roc_auc, precision, recall = train_per_stock(
        df, n_splits=3, model_type="random_forest"
    )
    assert acc is not None
    assert f1 is not None
    assert roc_auc is not None



def test_train_per_stock_insufficient_classes():
    dates = pd.date_range("2024-01-01", periods=5, freq="D")
    df = pd.DataFrame({
        "date": dates,
        "close": [1, 1, 1, 1, 1],  # no variation -> only one class
        "sentiment": [0, 0, 0, 0, 0],
    })
<<<<<<< HEAD
    acc, f1, roc_auc, precision, recall = train_per_stock(df)
    assert all(m is None for m in [acc, f1, roc_auc, precision, recall])


def test_backtest_strategy():
    df = pd.DataFrame(
        {
            "close": [10, 11, 12, 11],
        }
    )
    signals = pd.Series([1, 0, 1, 0])
    avg = backtest_strategy(df, signals)
    # Returns: 1/10 and -1/12 -> average is 1/120
    expected = (1 / 10 - 1 / 12) / 2
    assert abs(avg - expected) < 1e-6
=======
    acc, f1 = train_per_stock(df)
    assert acc is None and f1 is None

>>>>>>> b2a17a6b
<|MERGE_RESOLUTION|>--- conflicted
+++ resolved
@@ -91,7 +91,7 @@
         "close": [1, 1, 1, 1, 1],  # no variation -> only one class
         "sentiment": [0, 0, 0, 0, 0],
     })
-<<<<<<< HEAD
+
     acc, f1, roc_auc, precision, recall = train_per_stock(df)
     assert all(m is None for m in [acc, f1, roc_auc, precision, recall])
 
@@ -107,8 +107,8 @@
     # Returns: 1/10 and -1/12 -> average is 1/120
     expected = (1 / 10 - 1 / 12) / 2
     assert abs(avg - expected) < 1e-6
-=======
+
     acc, f1 = train_per_stock(df)
     assert acc is None and f1 is None
 
->>>>>>> b2a17a6b
+
