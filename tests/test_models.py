import sys
from pathlib import Path

import pandas as pd
import numpy as np
<<<<<<< HEAD
import pytest
=======
import logging
>>>>>>> 479857cc

ROOT = Path(__file__).resolve().parents[1]
if str(ROOT) not in sys.path:
    sys.path.insert(0, str(ROOT))

from wallenstein.models import train_per_stock


def test_train_per_stock_basic():
    np.random.seed(0)
    dates = pd.date_range("2024-01-01", periods=60, freq="D")
    df = pd.DataFrame({
        "date": dates,
        "close": 10 + np.cumsum(np.random.randn(60)),
        "sentiment": np.sin(np.linspace(0, 3, 60)),
    })
    acc, f1 = train_per_stock(df, n_splits=3)
    print(f"Accuracy: {acc:.3f}, F1: {f1:.3f}")
    assert acc is not None
    assert f1 is not None
    assert 0.0 <= acc <= 1.0
    assert 0.0 <= f1 <= 1.0


def test_train_per_stock_random_forest():
    np.random.seed(1)
    dates = pd.date_range("2024-01-01", periods=60, freq="D")
    df = pd.DataFrame({
        "date": dates,
        "close": 20 + np.cumsum(np.random.randn(60)),
        "sentiment": np.cos(np.linspace(0, 4, 60)),
    })
    acc, f1 = train_per_stock(df, n_splits=3, model_type="random_forest")
    assert acc is not None
    assert f1 is not None


<<<<<<< HEAD
def test_train_per_stock_svm():
    np.random.seed(2)
    dates = pd.date_range("2024-01-01", periods=30, freq="D")
    df = pd.DataFrame({
        "date": dates,
        "close": 15 + np.cumsum(np.random.randn(30)),
        "sentiment": np.sin(np.linspace(0, 4, 30)),
    })
    acc, f1 = train_per_stock(df, n_splits=3, model_type="svm")
=======
def test_train_per_stock_random_search():
    np.random.seed(2)
    dates = pd.date_range("2024-01-01", periods=25, freq="D")
    df = pd.DataFrame({
        "date": dates,
        "close": 15 + np.cumsum(np.random.randn(25)),
        "sentiment": np.linspace(-1, 1, 25),
    })
    acc, f1 = train_per_stock(df, n_splits=3, search_method="random")
>>>>>>> 479857cc
    assert acc is not None
    assert f1 is not None


<<<<<<< HEAD
def test_train_per_stock_xgboost():
    pytest.importorskip("xgboost")
    np.random.seed(3)
    dates = pd.date_range("2024-01-01", periods=30, freq="D")
    df = pd.DataFrame({
        "date": dates,
        "close": 25 + np.cumsum(np.random.randn(30)),
        "sentiment": np.cos(np.linspace(0, 4, 30)),
    })
    acc, f1 = train_per_stock(df, n_splits=3, model_type="xgboost")
=======
def test_train_per_stock_optuna_search():
    np.random.seed(3)
    dates = pd.date_range("2024-01-01", periods=25, freq="D")
    df = pd.DataFrame({
        "date": dates,
        "close": 12 + np.cumsum(np.random.randn(25)),
        "sentiment": np.cos(np.linspace(0, 3, 25)),
    })
    acc, f1 = train_per_stock(df, n_splits=3, search_method="optuna")
>>>>>>> 479857cc
    assert acc is not None
    assert f1 is not None


def test_train_per_stock_insufficient_classes():
    dates = pd.date_range("2024-01-01", periods=5, freq="D")
    df = pd.DataFrame({
        "date": dates,
        "close": [1, 1, 1, 1, 1],  # no variation -> only one class
        "sentiment": [0, 0, 0, 0, 0],
    })
    acc, f1 = train_per_stock(df)
    assert acc is None and f1 is None

<|MERGE_RESOLUTION|>--- conflicted
+++ resolved
@@ -3,11 +3,7 @@
 
 import pandas as pd
 import numpy as np
-<<<<<<< HEAD
-import pytest
-=======
-import logging
->>>>>>> 479857cc
+
 
 ROOT = Path(__file__).resolve().parents[1]
 if str(ROOT) not in sys.path:
@@ -45,56 +41,6 @@
     assert f1 is not None
 
 
-<<<<<<< HEAD
-def test_train_per_stock_svm():
-    np.random.seed(2)
-    dates = pd.date_range("2024-01-01", periods=30, freq="D")
-    df = pd.DataFrame({
-        "date": dates,
-        "close": 15 + np.cumsum(np.random.randn(30)),
-        "sentiment": np.sin(np.linspace(0, 4, 30)),
-    })
-    acc, f1 = train_per_stock(df, n_splits=3, model_type="svm")
-=======
-def test_train_per_stock_random_search():
-    np.random.seed(2)
-    dates = pd.date_range("2024-01-01", periods=25, freq="D")
-    df = pd.DataFrame({
-        "date": dates,
-        "close": 15 + np.cumsum(np.random.randn(25)),
-        "sentiment": np.linspace(-1, 1, 25),
-    })
-    acc, f1 = train_per_stock(df, n_splits=3, search_method="random")
->>>>>>> 479857cc
-    assert acc is not None
-    assert f1 is not None
-
-
-<<<<<<< HEAD
-def test_train_per_stock_xgboost():
-    pytest.importorskip("xgboost")
-    np.random.seed(3)
-    dates = pd.date_range("2024-01-01", periods=30, freq="D")
-    df = pd.DataFrame({
-        "date": dates,
-        "close": 25 + np.cumsum(np.random.randn(30)),
-        "sentiment": np.cos(np.linspace(0, 4, 30)),
-    })
-    acc, f1 = train_per_stock(df, n_splits=3, model_type="xgboost")
-=======
-def test_train_per_stock_optuna_search():
-    np.random.seed(3)
-    dates = pd.date_range("2024-01-01", periods=25, freq="D")
-    df = pd.DataFrame({
-        "date": dates,
-        "close": 12 + np.cumsum(np.random.randn(25)),
-        "sentiment": np.cos(np.linspace(0, 3, 25)),
-    })
-    acc, f1 = train_per_stock(df, n_splits=3, search_method="optuna")
->>>>>>> 479857cc
-    assert acc is not None
-    assert f1 is not None
-
 
 def test_train_per_stock_insufficient_classes():
     dates = pd.date_range("2024-01-01", periods=5, freq="D")
